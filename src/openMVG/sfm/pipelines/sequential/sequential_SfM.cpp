
// Copyright (c) 2015 Pierre MOULON.

// This Source Code Form is subject to the terms of the Mozilla Public
// License, v. 2.0. If a copy of the MPL was not distributed with this
// file, You can obtain one at http://mozilla.org/MPL/2.0/.


#include "openMVG/sfm/pipelines/sequential/sequential_SfM.hpp"
#include "openMVG/sfm/pipelines/sfm_robust_model_estimation.hpp"
#include "openMVG/sfm/sfm_data_io.hpp"
#include "openMVG/sfm/sfm_data_BA_ceres.hpp"
#include "openMVG/sfm/sfm_data_filters.hpp"
#include "openMVG/sfm/pipelines/localization/SfM_Localizer.hpp"

#include "openMVG/matching/indMatch.hpp"
#include "openMVG/multiview/essential.hpp"
#include "openMVG/multiview/triangulation.hpp"
#include "openMVG/multiview/triangulation_nview.hpp"
#include "openMVG/graph/connectedComponent.hpp"
#include "openMVG/stl/stl.hpp"
#include "openMVG/system/timer.hpp"

#include "third_party/htmlDoc/htmlDoc.hpp"
#include "third_party/progress/progress.hpp"

#ifdef HAVE_BOOST
#include <boost/format.hpp>
#endif

#include <tuple>

#ifdef _MSC_VER
#pragma warning( once : 4267 ) //warning C4267: 'argument' : conversion from 'size_t' to 'const int', possible loss of data
#endif

//#define OPENMVG_NEXTBESTVIEW_WITHOUT_SCORE

namespace openMVG {
namespace sfm {

using namespace openMVG::geometry;
using namespace openMVG::cameras;

/**
 * @brief Compute indexes of all features in a fixed size pyramid grid.
 * These precomputed values are useful to the next best view selection for incremental SfM.
 *
 * @param[in] tracksPerView: The list of TrackID per view
 * @param[in] map_tracks: All putative tracks
 * @param[in] views: All views
 * @param[in] featuresProvider: Input features and descriptors
 * @param[in] pyramidDepth: Depth of the pyramid.
 * @param[out] tracksPyramidPerView:
 *             Precomputed list of pyramid cells ID for each track in each view.
 */
void computeTracksPyramidPerView(
    const tracks::TracksPerView& tracksPerView,
    const tracks::STLMAPTracks& map_tracks,
    const Views& views,
    const Features_Provider& featuresProvider,
    const std::size_t pyramidBase,
    const std::size_t pyramidDepth,
    tracks::TracksPyramidPerView& tracksPyramidPerView)
{
  std::vector<std::size_t> widthPerLevel(pyramidDepth);
  std::vector<std::size_t> startPerLevel(pyramidDepth);
  std::size_t start = 0;
  for(size_t level = 0; level < pyramidDepth; ++level)
  {
    startPerLevel[level] = start;
    widthPerLevel[level] = std::pow(pyramidBase, level+1);
    start += Square(widthPerLevel[level]);
  }

#ifdef HAVE_BOOST
  tracksPyramidPerView.reserve(tracksPerView.size());
  for(const auto& viewTracks: tracksPerView)
  {
    auto& trackPyramid = tracksPyramidPerView[viewTracks.first];
    // reserve 500 tracks in each view
    trackPyramid.reserve(500 * pyramidDepth);
  }
#endif
  for(const auto& viewTracks: tracksPerView)
  {
    const auto viewId = viewTracks.first;
    auto& tracksPyramidIndex = tracksPyramidPerView[viewId];
    const View& view = *views.at(viewId).get();
    std::vector<double> cellWidthPerLevel(pyramidDepth);
    std::vector<double> cellHeightPerLevel(pyramidDepth);
    for(std::size_t level = 0; level < pyramidDepth; ++level)
    {
      cellWidthPerLevel[level] = (double)view.ui_width / (double)widthPerLevel[level];
      cellHeightPerLevel[level] = (double)view.ui_height / (double)widthPerLevel[level];
    }
    const auto& features = featuresProvider.feats_per_view.at(viewId);
    for(std::size_t i = 0; i < viewTracks.second.size(); ++i)
    {
      const std::size_t trackId = viewTracks.second[i];
      const std::size_t featIndex = map_tracks.at(trackId).at(viewId);
      const auto& feature = features[featIndex];
      for(std::size_t level = 0; level < pyramidDepth; ++level)
      {
        std::size_t xCell = std::floor(std::max(feature.x(), 0.0f) / cellWidthPerLevel[level]);
        std::size_t yCell = std::floor(std::max(feature.y(), 0.0f) / cellHeightPerLevel[level]);
        xCell = std::min(xCell, widthPerLevel[level]);
        yCell = std::min(yCell, widthPerLevel[level]);
        const std::size_t levelIndex = xCell + yCell * widthPerLevel[level];
        assert(levelIndex < Square(widthPerLevel[level]));
        tracksPyramidIndex[trackId * pyramidDepth + level] = startPerLevel[level] + levelIndex;
      }
    }
  }
}

SequentialSfMReconstructionEngine::SequentialSfMReconstructionEngine(
  const SfM_Data & sfm_data,
  const std::string & soutDirectory,
  const std::string & sloggingFile)
  : ReconstructionEngine(sfm_data, soutDirectory),
    _sLoggingFile(sloggingFile),
    _initialpair(Pair(0,0)),
    _camType(EINTRINSIC(PINHOLE_CAMERA_RADIAL3))
{
  if (!_sLoggingFile.empty())
  {
    // setup HTML logger
    _htmlDocStream = std::make_shared<htmlDocument::htmlDocumentStream>("SequentialReconstructionEngine SFM report.");
    _htmlDocStream->pushInfo(
      htmlDocument::htmlMarkup("h1", std::string("SequentialSfMReconstructionEngine")));
    _htmlDocStream->pushInfo("<hr>");

    _htmlDocStream->pushInfo( "Dataset info:");
    _htmlDocStream->pushInfo( "Views count: " +
      htmlDocument::toString( sfm_data.GetViews().size()) + "<br>");
  }

  // Init remaining image list
  for (Views::const_iterator itV = sfm_data.GetViews().begin();
    itV != sfm_data.GetViews().end(); ++itV)
  {
    _set_remainingViewId.insert(itV->second.get()->id_view);
  }
}

SequentialSfMReconstructionEngine::~SequentialSfMReconstructionEngine()
{
  if (!_sLoggingFile.empty())
  {
    // Save the reconstruction Log
    std::ofstream htmlFileStream(_sLoggingFile.c_str());
    htmlFileStream << _htmlDocStream->getDoc();
  }
}

void SequentialSfMReconstructionEngine::SetFeaturesProvider(Features_Provider * provider)
{
  _features_provider = provider;
}

void SequentialSfMReconstructionEngine::SetMatchesProvider(Matches_Provider * provider)
{
  _matches_provider = provider;
}

// Compute robust Resection of remaining images
// - group of images will be selected and resection + scene completion will be tried
void SequentialSfMReconstructionEngine::RobustResectionOfImages(
  const std::set<size_t>& viewIds,
  std::set<size_t>& set_reconstructedViewId,
  std::set<size_t>& set_rejectedViewId)
{
  size_t imageIndex = 0;
  size_t resectionGroupIndex = 0;
  std::set<size_t> set_remainingViewId(viewIds);
  std::vector<size_t> vec_possible_resection_indexes;
  while (FindNextImagesGroupForResection(vec_possible_resection_indexes, set_remainingViewId))
  {
    auto chrono_start = std::chrono::steady_clock::now();
    std::cout << "Resection group start " << resectionGroupIndex << " with " << vec_possible_resection_indexes.size() << " images.\n";
    bool bImageAdded = false;
    // Add images to the 3D reconstruction
    for (const size_t possible_resection_index: vec_possible_resection_indexes )
    {
      const size_t currentIndex = imageIndex;
      ++imageIndex;
      const bool bResect = Resection(possible_resection_index);
      bImageAdded |= bResect;
      if (!bResect)
      {
        set_rejectedViewId.insert(possible_resection_index);
        std::cout << "\nResection of image " << currentIndex << " ID=" << possible_resection_index << " was not possible." << std::endl;
      }
      else
      {
        set_reconstructedViewId.insert(possible_resection_index);
        std::cout << "\nResection of image: " << currentIndex << " ID=" << possible_resection_index << " succeed." << std::endl;
      }
      set_remainingViewId.erase(possible_resection_index);
    }
    std::cout << "Resection of " << vec_possible_resection_indexes.size() << " new images took " << std::chrono::duration_cast<std::chrono::milliseconds>(std::chrono::steady_clock::now() - chrono_start).count() << " msec." << std::endl;

    if (bImageAdded)
    {
      if((resectionGroupIndex % 10) == 0)
      {
        chrono_start = std::chrono::steady_clock::now();
        // Scene logging as ply for visual debug
        std::ostringstream os;
        os << std::setw(8) << std::setfill('0') << resectionGroupIndex << "_Resection";
        Save(_sfm_data, stlplus::create_filespec(_sOutDirectory, os.str(), _sfmdataInterFileExtension), _sfmdataInterFilter);
        std::cout << "Save of file " << os.str() << " took " << std::chrono::duration_cast<std::chrono::milliseconds>(std::chrono::steady_clock::now() - chrono_start).count() << " msec." << std::endl;
      }
      std::cout << "Global Bundle start, resection group index: " << resectionGroupIndex << ".\n";
      chrono_start = std::chrono::steady_clock::now();
      int bundleAdjustmentIteration = 0;
      const std::size_t nbOutliersThreshold = 50;
      // Perform BA until all point are under the given precision
      do
      {
        auto chrono2_start = std::chrono::steady_clock::now();
        BundleAdjustment();
        std::cout << "Resection group index: " << resectionGroupIndex << ", bundle iteration: " << bundleAdjustmentIteration
                  << " took " << std::chrono::duration_cast<std::chrono::milliseconds>(std::chrono::steady_clock::now() - chrono2_start).count() << " msec." << std::endl;
        ++bundleAdjustmentIteration;
      }
      while (badTrackRejector(4.0, nbOutliersThreshold) != 0);
      std::cout << "Bundle with " << bundleAdjustmentIteration << " iterations took " << std::chrono::duration_cast<std::chrono::milliseconds>(std::chrono::steady_clock::now() - chrono_start).count() << " msec." << std::endl;
      chrono_start = std::chrono::steady_clock::now();
      eraseUnstablePosesAndObservations(this->_sfm_data, _minPointsPerPose, _minTrackLength);
      std::cout << "eraseUnstablePosesAndObservations took " << std::chrono::duration_cast<std::chrono::milliseconds>(std::chrono::steady_clock::now() - chrono_start).count() << " msec." << std::endl;
    }
    ++resectionGroupIndex;
  }
  // Ensure there is no remaining outliers
  badTrackRejector(4.0, 0);
  eraseUnstablePosesAndObservations(this->_sfm_data, _minPointsPerPose, _minTrackLength);
}

bool SequentialSfMReconstructionEngine::Process()
{
  // Update cache values
  if(_pyramidWeights.size() != _pyramidDepth)
  {
    _pyramidWeights.resize(_pyramidDepth);
    std::size_t maxWeight = 0;
    for(std::size_t level = 0; level < _pyramidDepth; ++level)
    {
      std::size_t nbCells = Square(std::pow(_pyramidBase, level+1));
      // We use a different weighting strategy than [Schonberger 2016].
      // They use w = 2^l with l={1...L} (even if there is a typo in the text where they say to use w=2^{2*l}.
      // We prefer to give more importance to the first levels of the pyramid, so:
      // w = 2^{L-l} with L the number of levels in the pyramid.
      _pyramidWeights[level] = std::pow(2.0, (_pyramidDepth-(level+1)));
      maxWeight += nbCells * _pyramidWeights[level];
    }
    _pyramidThreshold = maxWeight * 0.2;
  }

  //-------------------
  //-- Incremental reconstruction
  //-------------------
  if (!InitLandmarkTracks())
    return false;

  // Initial pair choice
  if(_initialpair == Pair(0,0))
  {
    if(!AutomaticInitialPairChoice(_initialpair))
    {
      if(_userInteraction)
      {
        // Cannot find a valid initial pair, try to set it by hand?
        if(!ChooseInitialPair(_initialpair))
          return false;
      }
      else
      {
        return false;
      }
    }
  }
  // Else a starting pair was already initialized before

  // Initial pair Essential Matrix and [R|t] estimation.
  if (!MakeInitialPair3D(_initialpair))
    return false;

  std::set<size_t> reconstructedViewIds;
  std::set<size_t> rejectedViewIds;
  std::size_t nbRejectedLoops = 0;
  do
  {
    reconstructedViewIds.clear();
    rejectedViewIds.clear();

    // Compute robust Resection of remaining images
    // - group of images will be selected and resection + scene completion will be tried
    RobustResectionOfImages(
      _set_remainingViewId,
      reconstructedViewIds,
      rejectedViewIds);
    // Remove all reconstructed views from the remaining views
    for(const size_t v: reconstructedViewIds)
    {
      _set_remainingViewId.erase(v);
    }

    std::cout << "SequenctiamSfM -- nbRejectedLoops: " << nbRejectedLoops << std::endl;
    std::cout << "SequenctiamSfM -- reconstructedViewIds: " << reconstructedViewIds.size() << std::endl;
    std::cout << "SequenctiamSfM -- rejectedViewIds: " << rejectedViewIds.size() << std::endl;
    std::cout << "SequenctiamSfM -- _set_remainingViewId: " << _set_remainingViewId.size() << std::endl;

    ++nbRejectedLoops;
    // Retry to perform the resectioning of all the rejected views,
    // as long as new views are successfully added.
  } while( !reconstructedViewIds.empty() && !_set_remainingViewId.empty() );

  //-- Reconstruction done.
  //-- Display some statistics
  std::cout << "\n\n-------------------------------" << "\n"
    << "-- Structure from Motion (statistics):\n"
    << "-- #Camera calibrated: " << _sfm_data.GetPoses().size()
    << " from " << _sfm_data.GetViews().size() << " input images.\n"
    << "-- #Tracks, #3D points: " << _sfm_data.GetLandmarks().size() << "\n"
    << "-------------------------------" << "\n";

  Histogram<double> h;
  ComputeResidualsHistogram(&h);
  std::cout << "\nHistogram of residuals:" << h.ToString() << std::endl;
    
  Histogram<double> hTracks;
  ComputeTracksLengthsHistogram(&hTracks);
  std::cout << "\nHistogram of tracks length:" << hTracks.ToString() << std::endl;
  
  if (!_sLoggingFile.empty())
  {
    using namespace htmlDocument;
    std::ostringstream os;
    os << "Structure from Motion process finished.";
    _htmlDocStream->pushInfo("<hr>");
    _htmlDocStream->pushInfo(htmlMarkup("h1",os.str()));

    os.str("");
    os << "-------------------------------" << "<br>"
      << "-- Structure from Motion (statistics):<br>"
      << "-- #Camera calibrated: " << _sfm_data.GetPoses().size()
      << " from " <<_sfm_data.GetViews().size() << " input images.<br>"
      << "-- #Tracks, #3D points: " << _sfm_data.GetLandmarks().size() << "<br>"
      << "-------------------------------" << "<br>";
    _htmlDocStream->pushInfo(os.str());

    _htmlDocStream->pushInfo(htmlMarkup("h2","Histogram of reprojection-residuals"));

    
    const std::vector<double> xBin = h.GetXbinsValue();
    htmlDocument::JSXGraphWrapper jsxGraph;
    _htmlDocStream->pushXYChart(xBin, h.GetHist(),"3DtoImageResiduals");
    
    const std::vector<double> xBinTracks = hTracks.GetXbinsValue();
    htmlDocument::JSXGraphWrapper jsxGraphTracks;
    _htmlDocStream->pushXYChart(xBinTracks, hTracks.GetHist(),"3DtoTracksSize");
  }

<<<<<<< HEAD
  #ifdef USE_BOOST
    // Put nb images, nb poses, nb points
    _tree.put("sfm.views", _sfm_data.GetViews().size());
    _tree.put("sfm.poses", _sfm_data.GetPoses().size());
    _tree.put("sfm.points", _sfm_data.GetLandmarks().size());

    // Add observations histogram
    std::vector<int> obs_histogram;
    for (Landmarks::const_iterator iterTracks = _sfm_data.GetLandmarks().begin();
      iterTracks != _sfm_data.GetLandmarks().end();
      ++iterTracks
    )
    {
      const Observations & obs = iterTracks->second.obs;
      if(obs_histogram.size() < obs.size() + 1)
        obs_histogram.resize(obs.size() + 1, 0);
      obs_histogram[obs.size()]++;
    }
    for(int i = 2; i < obs_histogram.size(); i++)
    {
      _tree.add("sfm.observations_histogram."
        + boost::lexical_cast<std::string>(i), obs_histogram[i]);
    }

    // Write json on disk
    pt::write_json(stlplus::folder_append_separator(_sOutDirectory)+"stats.json", _tree);
  #endif

=======
>>>>>>> 499e3c6e
  return true;
}

/// Select a candidate initial pair
bool SequentialSfMReconstructionEngine::ChooseInitialPair(Pair & initialPairIndex) const
{
  if (_initialpair != Pair(0,0))
  {
    // Internal initial pair is already initialized (so return it)
    initialPairIndex = _initialpair;
  }
  else
  {
    // List Views that supports valid intrinsic
    std::set<IndexT> valid_views;
    for (Views::const_iterator it = _sfm_data.GetViews().begin();
      it != _sfm_data.GetViews().end(); ++it)
    {
      const View * v = it->second.get();
      if( _sfm_data.GetIntrinsics().find(v->id_intrinsic) != _sfm_data.GetIntrinsics().end())
        valid_views.insert(v->id_view);
    }

    if (_sfm_data.GetIntrinsics().empty() || valid_views.empty())
    {
      std::cerr
        << "There is no defined intrinsic data in order to compute an essential matrix for the initial pair."
        << std::endl;
      return false;
    }

    std::cout << std::endl
      << "----------------------------------------------------\n"
      << "SequentialSfMReconstructionEngine::ChooseInitialPair\n"
      << "----------------------------------------------------\n"
      << " Pairs that have valid intrinsic and high support of points are displayed:\n"
      << " Choose one pair manually by typing the two integer indexes\n"
      << "----------------------------------------------------\n"
      << std::endl;

    // Try to list the 10 top pairs that have:
    //  - valid intrinsics,
    //  - valid estimated Fundamental matrix.
    std::vector< size_t > vec_NbMatchesPerPair;
    std::vector<openMVG::matching::PairWiseMatches::const_iterator> vec_MatchesIterator;
    const openMVG::matching::PairWiseMatches & map_Matches = _matches_provider->_pairWise_matches;
    for (openMVG::matching::PairWiseMatches::const_iterator
      iter = map_Matches.begin();
      iter != map_Matches.end(); ++iter)
    {
      const Pair current_pair = iter->first;
      if (valid_views.count(current_pair.first) &&
        valid_views.count(current_pair.second) )
      {
        vec_NbMatchesPerPair.push_back(iter->second.size());
        vec_MatchesIterator.push_back(iter);
      }
    }
    // sort the Pairs in descending order according their correspondences count
    using namespace stl::indexed_sort;
    std::vector< sort_index_packet_descend< size_t, size_t> > packet_vec(vec_NbMatchesPerPair.size());
    sort_index_helper(packet_vec, &vec_NbMatchesPerPair[0], std::min((size_t)10, vec_NbMatchesPerPair.size()));

    for (size_t i = 0; i < std::min((size_t)10, vec_NbMatchesPerPair.size()); ++i) {
      const size_t index = packet_vec[i].index;
      openMVG::matching::PairWiseMatches::const_iterator iter = vec_MatchesIterator[index];
      std::cout << "(" << iter->first.first << "," << iter->first.second <<")\t\t"
        << iter->second.size() << " matches" << std::endl;
    }

    // Ask the user to choose an initial pair (by set some view ids)
    std::cout << std::endl << " type INITIAL pair ids: X enter Y enter\n";
    int val, val2;
    if ( std::cin >> val && std::cin >> val2) {
      initialPairIndex.first = val;
      initialPairIndex.second = val2;
    }
  }

  std::cout << "\nPutative starting pair is: (" << initialPairIndex.first
      << "," << initialPairIndex.second << ")" << std::endl;

  // Check validity of the initial pair indices:
  if (_features_provider->feats_per_view.find(initialPairIndex.first) == _features_provider->feats_per_view.end() ||
      _features_provider->feats_per_view.find(initialPairIndex.second) == _features_provider->feats_per_view.end())
  {
    std::cerr << "At least one of the initial pair indices is invalid."
      << std::endl;
    return false;
  }
  return true;
}

bool SequentialSfMReconstructionEngine::InitLandmarkTracks()
{
  // Compute tracks from matches
  tracks::TracksBuilder tracksBuilder;

  {
    // List of features matches for each couple of images
    const openMVG::matching::PairWiseMatches & map_Matches = _matches_provider->_pairWise_matches;
    std::cout << "Track building" << std::endl;

    tracksBuilder.Build(map_Matches);
    std::cout << "Track filtering" << std::endl;
    tracksBuilder.Filter(_minInputTrackLength);

    std::cout << "Track export to internal struct" << std::endl;
    //-- Build tracks with STL compliant type :
    tracksBuilder.ExportToSTL(_map_tracks);
    std::cout << "Build tracks per view" << std::endl;
    tracks::TracksUtilsMap::computeTracksPerView(_map_tracks, _map_tracksPerView);
    std::cout << "Build tracks pyramid per view" << std::endl;
    computeTracksPyramidPerView(
            _map_tracksPerView, _map_tracks, _sfm_data.views, *_features_provider, _pyramidBase, _pyramidDepth, _map_featsPyramidPerView);

    std::cout << "\n" << "Track stats" << std::endl;
    {
      std::ostringstream osTrack;
      //-- Display stats :
      //    - number of images
      //    - number of tracks
      std::set<size_t> set_imagesId;
      tracks::TracksUtilsMap::ImageIdInTracks(_map_tracksPerView, set_imagesId);
      osTrack << "------------------" << "\n"
        << "-- Tracks Stats --" << "\n"
        << " Number of tracks: " << tracksBuilder.NbTracks() << "\n"
        << " Number of images in tracks: " << set_imagesId.size() << "\n";
//        << " Images Id: " << "\n";
//      std::copy(set_imagesId.begin(),
//        set_imagesId.end(),
//        std::ostream_iterator<size_t>(osTrack, ", "));
      osTrack << "\n------------------" << "\n";

      std::map<size_t, size_t> map_Occurence_TrackLength;
      tracks::TracksUtilsMap::TracksLength(_map_tracks, map_Occurence_TrackLength);
      osTrack << "TrackLength, Occurrence" << "\n";
      for (std::map<size_t, size_t>::const_iterator iter = map_Occurence_TrackLength.begin();
        iter != map_Occurence_TrackLength.end(); ++iter)  {
        osTrack << "\t" << iter->first << "\t" << iter->second << "\n";
        #ifdef USE_BOOST
          // Add input tracks histogram
          _tree.add("sfm.inputtracks_histogram."
            + boost::lexical_cast<std::string>(iter->first), iter->second);
        #endif
      }
      osTrack << "\n";
      std::cout << osTrack.str();
    }
  }
  return _map_tracks.size() > 0;
}

bool SequentialSfMReconstructionEngine::AutomaticInitialPairChoice(Pair & initial_pair) const
{
  // From the k view pairs with the highest number of verified matches
  // select a pair that have the largest baseline (mean angle between its bearing vectors).

  const unsigned iMin_inliers_count = 100;
  // Use a min angle limit to ensure quality of the geometric evaluation.
  const float fRequired_min_angle = 5.0f;
  // Use a max angle limit to ensure good matching quality.
  const float fLimit_max_angle = 40.0f;

  // List Views that support valid intrinsic (view that could be used for Essential matrix computation)
  std::set<IndexT> valid_views;
  for (Views::const_iterator it = _sfm_data.GetViews().begin();
    it != _sfm_data.GetViews().end(); ++it)
  {
    const View * v = it->second.get();
    if (_sfm_data.GetIntrinsics().count(v->id_intrinsic))
      valid_views.insert(v->id_view);
  }

  if (valid_views.size() < 2)
  {
    std::cerr << "Failed to find an initial pair automatically. There is no view with valid intrinsics." << std::endl;
    return false;
  }
  // ImagePairScore contains <imagePairScore*scoring_angle, imagePairScore, scoring_angle, numberOfInliers, imagePair>
  typedef std::tuple<double, double, double, std::size_t, Pair> ImagePairScore;
  std::vector<ImagePairScore> scoring_per_pair;
  scoring_per_pair.reserve(_matches_provider->_pairWise_matches.size());

  // Compute the relative pose & the 'baseline score'
  C_Progress_display my_progress_bar( _matches_provider->_pairWise_matches.size(),
    std::cout,
    "Automatic selection of an initial pair:\n" );

#ifdef OPENMVG_USE_OPENMP
  #pragma omp parallel for schedule(dynamic)
#endif
  for (int i = 0; i < _matches_provider->_pairWise_matches.size(); ++i)
  {
    matching::PairWiseMatches::const_iterator iter = _matches_provider->_pairWise_matches.begin();
    std::advance(iter, i);
    const std::pair< Pair, IndMatches > & match_pair = *iter;

#ifdef OPENMVG_USE_OPENMP
    #pragma omp critical
#endif
    ++my_progress_bar;

    const Pair current_pair = match_pair.first;

    const size_t I = min(current_pair.first, current_pair.second);
    const size_t J = max(current_pair.first, current_pair.second);
    if (!valid_views.count(I) || !valid_views.count(J))
      continue;

    const View * view_I = _sfm_data.GetViews().at(I).get();
    const Intrinsics::const_iterator iterIntrinsic_I = _sfm_data.GetIntrinsics().find(view_I->id_intrinsic);
    const View * view_J = _sfm_data.GetViews().at(J).get();
    const Intrinsics::const_iterator iterIntrinsic_J = _sfm_data.GetIntrinsics().find(view_J->id_intrinsic);

    const Pinhole_Intrinsic * cam_I = dynamic_cast<const Pinhole_Intrinsic*>(iterIntrinsic_I->second.get());
    const Pinhole_Intrinsic * cam_J = dynamic_cast<const Pinhole_Intrinsic*>(iterIntrinsic_J->second.get());
    if (cam_I == nullptr || cam_J == nullptr)
      continue;

    openMVG::tracks::STLMAPTracks map_tracksCommon;
    const std::set<size_t> set_imageIndex= {I, J};
    tracks::TracksUtilsMap::GetTracksInImagesFast(set_imageIndex, _map_tracks, _map_tracksPerView, map_tracksCommon);

    // Copy points correspondences to arrays for relative pose estimation
    const size_t n = map_tracksCommon.size();
    Mat xI(2,n), xJ(2,n);
    size_t cptIndex = 0;
    std::vector<std::size_t> commonTracksIds(n);
    auto& viewI = _features_provider->feats_per_view[I];
    auto& viewJ = _features_provider->feats_per_view[J];
    for (openMVG::tracks::STLMAPTracks::const_iterator
      iterT = map_tracksCommon.begin(); iterT != map_tracksCommon.end();
      ++iterT, ++cptIndex)
    {
      tracks::submapTrack::const_iterator iter = iterT->second.begin();
      const size_t i = iter->second;
      const size_t j = (++iter)->second;
      commonTracksIds[cptIndex] = iterT->first;

      Vec2 feat = viewI[i].coords().cast<double>();
      xI.col(cptIndex) = cam_I->get_ud_pixel(feat);
      feat = viewJ[j].coords().cast<double>();
      xJ.col(cptIndex) = cam_J->get_ud_pixel(feat);
    }

    // Robust estimation of the relative pose
    RelativePose_Info relativePose_info;
    relativePose_info.initial_residual_tolerance = Square(4.0);

    const bool relativePoseSuccess = robustRelativePose(
      cam_I->K(), cam_J->K(),
      xI, xJ, relativePose_info,
      std::make_pair(cam_I->w(), cam_I->h()), std::make_pair(cam_J->w(), cam_J->h()),
      1024);

    if (relativePoseSuccess && relativePose_info.vec_inliers.size() > iMin_inliers_count)
    {
      // Triangulate inliers & compute angle between bearing vectors
      std::vector<float> vec_angles(relativePose_info.vec_inliers.size());
      std::vector<std::size_t> validCommonTracksIds(relativePose_info.vec_inliers.size());
      const Pose3 pose_I = Pose3(Mat3::Identity(), Vec3::Zero());
      const Pose3 pose_J = relativePose_info.relativePose;
      const Mat34 PI = cam_I->get_projective_equivalent(pose_I);
      const Mat34 PJ = cam_J->get_projective_equivalent(pose_J);
      std::size_t i = 0;
      for (const size_t inlier_idx: relativePose_info.vec_inliers)
      {
        Vec3 X;
        TriangulateDLT(PI, xI.col(inlier_idx), PJ, xJ.col(inlier_idx), &X);
        IndexT trackId = commonTracksIds[inlier_idx];
        tracks::submapTrack::const_iterator iter = map_tracksCommon[trackId].begin();
        const Vec2 featI = _features_provider->feats_per_view[I][iter->second].coords().cast<double>();
        const Vec2 featJ = _features_provider->feats_per_view[J][(++iter)->second].coords().cast<double>();
        vec_angles[i] = AngleBetweenRay(pose_I, cam_I, pose_J, cam_J, featI, featJ);
        validCommonTracksIds[i] = trackId;
        ++i;
      }
      // Compute the median triangulation angle
      const unsigned median_index = vec_angles.size() / 2;
      std::nth_element(
        vec_angles.begin(),
        vec_angles.begin() + median_index,
        vec_angles.end());
      const float scoring_angle = vec_angles[median_index];
      // Store the pair iff the pair is in the asked angle range [fRequired_min_angle;fLimit_max_angle]
      if (scoring_angle > fRequired_min_angle &&
          scoring_angle < fLimit_max_angle)
      {
        const double imagePairScore = std::min(computeImageScore(I, validCommonTracksIds), computeImageScore(J, validCommonTracksIds));
        const double score = scoring_angle * imagePairScore;
#ifdef OPENMVG_USE_OPENMP
        #pragma omp critical
#endif
        scoring_per_pair.emplace_back(score, imagePairScore, scoring_angle, relativePose_info.vec_inliers.size(), current_pair);
      }
    }
  }
  // We print the N best scores and return the best one.
  const std::size_t nBestScores = std::min(std::size_t(50), scoring_per_pair.size());
  std::partial_sort(scoring_per_pair.begin(), scoring_per_pair.begin() + nBestScores, scoring_per_pair.end(), std::greater<ImagePairScore>());
  std::cout << scoring_per_pair.size() << " possible image pairs. " << nBestScores << " best possibles image pairs are:" << std::endl;
#ifdef HAVE_BOOST
  std::cout << boost::format("%=15s | %=15s | %=15s | %=15s\n")  % "Score" % "ImagePairScore" % "Angle" % "NbMatches";
  std::cout << std::string(15*4+3*3, '-') << "\n";
  for(std::size_t i = 0; i < nBestScores; ++i)
  {
    const ImagePairScore& s = scoring_per_pair[i];
    std::cout << boost::format("%+15.1f | %+15.1f | %+15.1f | %+15f\n") % std::get<0>(s) % std::get<1>(s) % std::get<2>(s) % std::get<3>(s);
  }
  std::cout << std::endl;
#endif
  if (!scoring_per_pair.empty())
  {
    initial_pair = std::get<4>(*scoring_per_pair.begin());
    std::cout << "Initial pair is: " << initial_pair.first << ", " << initial_pair.second << std::endl;
    std::cout << " - score: " << std::get<0>(*scoring_per_pair.begin()) << std::endl;
    std::cout << " - imagePairScore: " << std::get<1>(*scoring_per_pair.begin()) << std::endl;
    std::cout << " - angle: " << std::get<2>(*scoring_per_pair.begin()) << std::endl;
    std::cout << " - nb matches: " << std::get<3>(*scoring_per_pair.begin()) << std::endl;
    return true;
  }
  std::cout << "No valid initial pair found automatically." << std::endl;
  return false;
}

/// Compute the initial 3D seed (First camera t=0; R=Id, second estimated by 5 point algorithm)
bool SequentialSfMReconstructionEngine::MakeInitialPair3D(const Pair & current_pair)
{
  // Compute robust Essential matrix for ImageId [I,J]
  // use min max to have I < J
  const size_t I = min(current_pair.first, current_pair.second);
  const size_t J = max(current_pair.first, current_pair.second);

  // a. Assert we have valid pinhole cameras
  const View * view_I = _sfm_data.GetViews().at(I).get();
  const Intrinsics::const_iterator iterIntrinsic_I = _sfm_data.GetIntrinsics().find(view_I->id_intrinsic);
  const View * view_J = _sfm_data.GetViews().at(J).get();
  const Intrinsics::const_iterator iterIntrinsic_J = _sfm_data.GetIntrinsics().find(view_J->id_intrinsic);

  std::cout << "Initial pair is:\n"
          << "  A - Id: " << I << " - " << " filepath: " << view_I->s_Img_path << "\n"
          << "  B - Id: " << J << " - " << " filepath: " << view_J->s_Img_path << std::endl;

  if (iterIntrinsic_I == _sfm_data.GetIntrinsics().end() ||
      iterIntrinsic_J == _sfm_data.GetIntrinsics().end() )
  {
    std::cerr << "Can't find initial image pair intrinsics: " << view_I->id_intrinsic << ", "  << view_J->id_intrinsic << std::endl;
    return false;
  }

  const Pinhole_Intrinsic * cam_I = dynamic_cast<const Pinhole_Intrinsic*>(iterIntrinsic_I->second.get());
  const Pinhole_Intrinsic * cam_J = dynamic_cast<const Pinhole_Intrinsic*>(iterIntrinsic_J->second.get());
  if (cam_I == nullptr || cam_J == nullptr)
  {
    std::cerr << "Can't find initial image pair intrinsics (NULL ptr): " << view_I->id_intrinsic << ", "  << view_J->id_intrinsic << std::endl;
    return false;
  }

  // b. Get common features between the two view
  // use the track to have a more dense match correspondence set
  openMVG::tracks::STLMAPTracks map_tracksCommon;
  const std::set<size_t> set_imageIndex= {I, J};
  tracks::TracksUtilsMap::GetTracksInImagesFast(set_imageIndex, _map_tracks, _map_tracksPerView, map_tracksCommon);

  //-- Copy point to arrays
  const size_t n = map_tracksCommon.size();
  Mat xI(2,n), xJ(2,n);
  size_t cptIndex = 0;
  for (openMVG::tracks::STLMAPTracks::const_iterator
    iterT = map_tracksCommon.begin(); iterT != map_tracksCommon.end();
    ++iterT, ++cptIndex)
  {
    tracks::submapTrack::const_iterator iter = iterT->second.begin();
    const size_t i = iter->second;
    const size_t j = (++iter)->second;

    Vec2 feat = _features_provider->feats_per_view[I][i].coords().cast<double>();
    xI.col(cptIndex) = cam_I->get_ud_pixel(feat);
    feat = _features_provider->feats_per_view[J][j].coords().cast<double>();
    xJ.col(cptIndex) = cam_J->get_ud_pixel(feat);
  }
  std::cout << n << " matches in the image pair for the initial pose estimation." << std::endl;

  // c. Robust estimation of the relative pose
  RelativePose_Info relativePose_info;

  const std::pair<size_t, size_t> imageSize_I(cam_I->w(), cam_I->h());
  const std::pair<size_t, size_t> imageSize_J(cam_J->w(), cam_J->h());

  if (!robustRelativePose(
    cam_I->K(), cam_J->K(), xI, xJ, relativePose_info, imageSize_I, imageSize_J, 4096))
  {
    std::cerr << " /!\\ Robust estimation failed to compute E for this pair"
      << std::endl;
    return false;
  }
  std::cout << "A-Contrario initial pair residual: "
    << relativePose_info.found_residual_precision << std::endl;
  // Bound min precision at 1 pix.
  relativePose_info.found_residual_precision = std::max(relativePose_info.found_residual_precision, 1.0);

  bool bRefine_using_BA = true;
  if (bRefine_using_BA)
  {
    // Refine the defined scene
    SfM_Data tiny_scene;
    tiny_scene.views.insert(*_sfm_data.GetViews().find(view_I->id_view));
    tiny_scene.views.insert(*_sfm_data.GetViews().find(view_J->id_view));
    tiny_scene.intrinsics.insert(*_sfm_data.GetIntrinsics().find(view_I->id_intrinsic));
    tiny_scene.intrinsics.insert(*_sfm_data.GetIntrinsics().find(view_J->id_intrinsic));

    // Init poses
    const Pose3 & Pose_I = tiny_scene.poses[view_I->id_pose] = Pose3(Mat3::Identity(), Vec3::Zero());
    const Pose3 & Pose_J = tiny_scene.poses[view_J->id_pose] = relativePose_info.relativePose;

    // Init structure
    const Mat34 P1 = cam_I->get_projective_equivalent(Pose_I);
    const Mat34 P2 = cam_J->get_projective_equivalent(Pose_J);
    Landmarks & landmarks = tiny_scene.structure;

    for (openMVG::tracks::STLMAPTracks::const_iterator
      iterT = map_tracksCommon.begin();
      iterT != map_tracksCommon.end();
      ++iterT)
    {
      // Get corresponding points
      tracks::submapTrack::const_iterator iter = iterT->second.begin();
      const size_t i = iter->second;
      const size_t j = (++iter)->second;

      const Vec2 x1_ = _features_provider->feats_per_view[I][i].coords().cast<double>();
      const Vec2 x2_ = _features_provider->feats_per_view[J][j].coords().cast<double>();

      Vec3 X;
      TriangulateDLT(P1, x1_, P2, x2_, &X);
      Observations obs;
      obs[view_I->id_view] = Observation(x1_, i);
      obs[view_J->id_view] = Observation(x2_, j);
      landmarks[iterT->first].obs = std::move(obs);
      landmarks[iterT->first].X = X;
    }

    Save(tiny_scene, stlplus::create_filespec(_sOutDirectory, "initialPair", _sfmdataInterFileExtension), _sfmdataInterFilter);

    // - refine only Structure and Rotations & translations (keep intrinsic constant)
    Bundle_Adjustment_Ceres::BA_options options(true);
    options.setDenseBA();
    Bundle_Adjustment_Ceres bundle_adjustment_obj(options);
    if (!bundle_adjustment_obj.Adjust(tiny_scene, BA_REFINE_ROTATION | BA_REFINE_TRANSLATION | BA_REFINE_STRUCTURE))
    {
      return false;
    }

    // Save computed data
    const Pose3 pose_I = _sfm_data.poses[view_I->id_pose] = tiny_scene.poses[view_I->id_pose];
    const Pose3 pose_J = _sfm_data.poses[view_J->id_pose] = tiny_scene.poses[view_J->id_pose];
    _map_ACThreshold.insert(std::make_pair(I, relativePose_info.found_residual_precision));
    _map_ACThreshold.insert(std::make_pair(J, relativePose_info.found_residual_precision));
    _set_remainingViewId.erase(view_I->id_view);
    _set_remainingViewId.erase(view_J->id_view);

    static const double minAngle = 3.0;
    
    // List inliers and save them
    for (Landmarks::const_iterator iter = tiny_scene.GetLandmarks().begin();
      iter != tiny_scene.GetLandmarks().end(); ++iter)
    {
      const IndexT trackId = iter->first;
      const Landmark & landmark = iter->second;
      const Observations & obs = landmark.obs;
      Observations::const_iterator iterObs_xI = obs.begin();
      Observations::const_iterator iterObs_xJ = obs.begin();
      std::advance(iterObs_xJ, 1);

      const Observation & ob_xI = iterObs_xI->second;
      const IndexT & viewId_xI = iterObs_xI->first;

      const Observation & ob_xJ = iterObs_xJ->second;
      const IndexT & viewId_xJ = iterObs_xJ->first;

      const double angle = AngleBetweenRay(
        pose_I, cam_I, pose_J, cam_J, ob_xI.x, ob_xJ.x);
      const Vec2 residual_I = cam_I->residual(pose_I, landmark.X, ob_xI.x);
      const Vec2 residual_J = cam_J->residual(pose_J, landmark.X, ob_xJ.x);
      if ( angle > minAngle &&
           pose_I.depth(landmark.X) > 0 &&
           pose_J.depth(landmark.X) > 0 &&
           residual_I.norm() < relativePose_info.found_residual_precision &&
           residual_J.norm() < relativePose_info.found_residual_precision)
      {
        _sfm_data.structure[trackId] = landmarks[trackId];
      }
    }
    // Save outlier residual information
    Histogram<double> histoResiduals;
    std::cout << std::endl
      << "=========================\n"
      << " MSE Residual InitialPair Inlier: " << ComputeResidualsHistogram(&histoResiduals) << "\n"
      << "=========================" << std::endl;

    if (!_sLoggingFile.empty())
    {
      using namespace htmlDocument;
      _htmlDocStream->pushInfo(htmlMarkup("h1","Essential Matrix."));
      ostringstream os;
      os << std::endl
        << "-------------------------------" << "<br>"
        << "-- Robust Essential matrix: <"  << I << "," <<J << "> images: "
        << view_I->s_Img_path << ","
        << view_J->s_Img_path << "<br>"
        << "-- Threshold: " << relativePose_info.found_residual_precision << "<br>"
        << "-- Resection status: " << "OK" << "<br>"
        << "-- Nb points used for robust Essential matrix estimation: "
        << xI.cols() << "<br>"
        << "-- Nb points validated by robust estimation: "
        << _sfm_data.structure.size() << "<br>"
        << "-- % points validated: "
        << _sfm_data.structure.size()/static_cast<float>(xI.cols())
        << "<br>"
        << "-------------------------------" << "<br>";
      _htmlDocStream->pushInfo(os.str());

      _htmlDocStream->pushInfo(htmlMarkup("h2",
        "Residual of the robust estimation (Initial triangulation). Thresholded at: "
        + toString(relativePose_info.found_residual_precision)));

      _htmlDocStream->pushInfo(htmlMarkup("h2","Histogram of residuals"));

      std::vector<double> xBin = histoResiduals.GetXbinsValue();
      std::pair< std::pair<double,double>, std::pair<double,double> > range =
        autoJSXGraphViewport<double>(xBin, histoResiduals.GetHist());

      htmlDocument::JSXGraphWrapper jsxGraph;
      jsxGraph.init("InitialPairTriangulationKeptInfo",600,300);
      jsxGraph.addXYChart(xBin, histoResiduals.GetHist(), "line,point");
      jsxGraph.addLine(relativePose_info.found_residual_precision, 0,
        relativePose_info.found_residual_precision, histoResiduals.GetHist().front());
      jsxGraph.UnsuspendUpdate();
      jsxGraph.setViewport(range);
      jsxGraph.close();
      _htmlDocStream->pushInfo(jsxGraph.toStr());

      _htmlDocStream->pushInfo("<hr>");

      ofstream htmlFileStream( string(stlplus::folder_append_separator(_sOutDirectory) +
        "Reconstruction_Report.html").c_str());
      htmlFileStream << _htmlDocStream->getDoc();
    }
  }
  return !_sfm_data.structure.empty();
}

double SequentialSfMReconstructionEngine::ComputeResidualsHistogram(Histogram<double> * histo) const
{
  // Collect residuals for each observation
  std::vector<float> vec_residuals;
  vec_residuals.reserve(_sfm_data.structure.size());
  for(Landmarks::const_iterator iterTracks = _sfm_data.GetLandmarks().begin();
      iterTracks != _sfm_data.GetLandmarks().end(); ++iterTracks)
  {
    const Observations & obs = iterTracks->second.obs;
    for(Observations::const_iterator itObs = obs.begin();
      itObs != obs.end(); ++itObs)
    {
      const View * view = _sfm_data.GetViews().find(itObs->first)->second.get();
      const Pose3 pose = _sfm_data.GetPoseOrDie(view);
      const std::shared_ptr<IntrinsicBase> intrinsic = _sfm_data.GetIntrinsics().find(view->id_intrinsic)->second;
      const Vec2 residual = intrinsic->residual(pose, iterTracks->second.X, itObs->second.x);
      vec_residuals.push_back( fabs(residual(0)) );
      vec_residuals.push_back( fabs(residual(1)) );
    }
  }
  // Display statistics
  if (vec_residuals.size() > 1)
  {
    float dMin, dMax, dMean, dMedian;
    minMaxMeanMedian<float>(vec_residuals.begin(), vec_residuals.end(),
                            dMin, dMax, dMean, dMedian);
    if (histo)  {
      *histo = Histogram<double>(dMin, dMax, 10);
      histo->Add(vec_residuals.begin(), vec_residuals.end());
    }

    std::cout << std::endl << std::endl;
    std::cout << std::endl
      << "SequentialSfMReconstructionEngine::ComputeResidualsMSE." << "\n"
      << "\t-- #Tracks:\t" << _sfm_data.GetLandmarks().size() << std::endl
      << "\t-- Residual min:\t" << dMin << std::endl
      << "\t-- Residual median:\t" << dMedian << std::endl
      << "\t-- Residual max:\t "  << dMax << std::endl
      << "\t-- Residual mean:\t " << dMean << std::endl;

    return dMean;
  }
  return -1.0;
}

double SequentialSfMReconstructionEngine::ComputeTracksLengthsHistogram(Histogram<double> * histo) const
{
  // Collect tracks size: number of 2D observations per 3D points
  std::vector<float> vec_nbTracks;
  vec_nbTracks.reserve(_sfm_data.GetLandmarks().size());

  for(Landmarks::const_iterator iterTracks = _sfm_data.GetLandmarks().begin();
      iterTracks != _sfm_data.GetLandmarks().end(); ++iterTracks)
  {
    const Observations & obs = iterTracks->second.obs;
    vec_nbTracks.push_back(obs.size());
  }

  float dMin, dMax, dMean, dMedian;
  minMaxMeanMedian<float>(
    vec_nbTracks.begin(), vec_nbTracks.end(),
    dMin, dMax, dMean, dMedian);

  if (histo)
  {
    *histo = Histogram<double>(dMin, dMax, dMax-dMin+1);
    histo->Add(vec_nbTracks.begin(), vec_nbTracks.end());
  }

  std::cout << std::endl
    << "SequentialSfMReconstructionEngine::ComputeTracksLengthsHistogram." << "\n"
    << "\t-- #Tracks:\t" << _sfm_data.GetLandmarks().size() << std::endl
    << "\t-- Tracks Length min:\t" << dMin << std::endl
    << "\t-- Tracks Length median:\t" << dMedian << std::endl
    << "\t-- Tracks Length max:\t "  << dMax << std::endl
    << "\t-- Tracks Length mean:\t " << dMean << std::endl;

  return dMean;
}

std::size_t SequentialSfMReconstructionEngine::computeImageScore(std::size_t viewId, const std::vector<std::size_t>& trackIds) const
{
#ifdef OPENMVG_NEXTBESTVIEW_WITHOUT_SCORE
  return trackIds.size();
#else
  std::size_t score = 0;
  // The number of cells of the pyramid grid represent the score
  // and ensure a proper repartition of features in images.
  const auto& featsPyramid = _map_featsPyramidPerView.at(viewId);
  for(std::size_t level = 0; level < _pyramidDepth; ++level)
  {
    std::set<std::size_t> featIndexes; // Set of grid cell indexes in the pyramid
    for(std::size_t trackId: trackIds)
    {
      std::size_t pyramidIndex = featsPyramid.at(trackId * _pyramidDepth + level);
      featIndexes.insert(pyramidIndex);
    }
    score += featIndexes.size() * _pyramidWeights[level];
  }
  return score;
#endif
}

bool SequentialSfMReconstructionEngine::FindConnectedViews(
  std::vector<ViewConnectionScore>& out_connectedViews,
  const std::set<size_t>& remainingViewIds) const
{
  out_connectedViews.clear();

  if (remainingViewIds.empty() || _sfm_data.GetLandmarks().empty())
    return false;

  // Collect tracksIds
  std::set<size_t> reconstructed_trackId;
  std::transform(_sfm_data.GetLandmarks().begin(), _sfm_data.GetLandmarks().end(),
    std::inserter(reconstructed_trackId, reconstructed_trackId.begin()),
    stl::RetrieveKey());
  
  const std::set<IndexT> reconstructedIntrinsics = Get_Reconstructed_Intrinsics(_sfm_data);

  #ifdef OPENMVG_USE_OPENMP
    #pragma omp parallel for
  #endif
  for (int i = 0; i < remainingViewIds.size(); ++i)
  {
    std::set<size_t>::const_iterator iter = remainingViewIds.cbegin();
    std::advance(iter, i);
    const size_t viewId = *iter;
    const size_t intrinsicId = _sfm_data.GetViews().at(viewId)->id_intrinsic;
    const bool isIntrinsicsReconstructed = reconstructedIntrinsics.count(intrinsicId);

    // Compute 2D - 3D possible content
    openMVG::tracks::TracksPerView::const_iterator tracksIdsIt = _map_tracksPerView.find(viewId);
    if(tracksIdsIt == _map_tracksPerView.end())
      continue;

    const openMVG::tracks::TrackIdSet& set_tracksIds = tracksIdsIt->second;
    if (set_tracksIds.empty())
      continue;

    // Count the common possible putative point
    //  with the already 3D reconstructed trackId
    std::vector<size_t> vec_trackIdForResection;
    vec_trackIdForResection.reserve(set_tracksIds.size());
    std::set_intersection(set_tracksIds.begin(), set_tracksIds.end(),
      reconstructed_trackId.begin(),
      reconstructed_trackId.end(),
      std::back_inserter(vec_trackIdForResection));
    // Compute an image score based on the number of matches to the 3D scene
    // and the repartition of these features in the image.
    std::size_t score = computeImageScore(viewId, vec_trackIdForResection);

#ifdef OPENMVG_USE_OPENMP
      #pragma omp critical
#endif
    {
      out_connectedViews.emplace_back(viewId, vec_trackIdForResection.size(), score, isIntrinsicsReconstructed);
    }
  }

  // Sort by the image score
  std::sort(out_connectedViews.begin(), out_connectedViews.end(),
      [](const ViewConnectionScore& t1, const ViewConnectionScore& t2) {
        return get<2>(t1) > get<2>(t2);
      });

  return !out_connectedViews.empty();
}


bool SequentialSfMReconstructionEngine::FindNextImagesGroupForResection(
  std::vector<size_t> & out_selectedViewIds,
  const std::set<size_t>& remainingViewIds) const
{
  out_selectedViewIds.clear();
  auto chrono_start = std::chrono::steady_clock::now();
  std::vector<ViewConnectionScore> vec_viewsScore;
  if(!FindConnectedViews(vec_viewsScore, remainingViewIds))
    return false;

  // Impose a minimal number of points to ensure that it makes sense to try the pose estimation.
  std::size_t minPointsThreshold = 30;

  std::cout << "FindNextImagesGroupForResection -- Scores (features): " << std::endl;
  // print the 30 best scores
  for(std::size_t i = 0; i < vec_viewsScore.size() && i < 30; ++i)
  {
    std::cout << std::get<2>(vec_viewsScore[i]) << "(" << std::get<1>(vec_viewsScore[i]) << "), ";
  }
  std::cout << std::endl;

  // If the list is empty or if the list contains images with no correspondences
  // -> (no resection will be possible)
  if (vec_viewsScore.empty() || std::get<1>(vec_viewsScore[0]) == 0)
  {
    std::cout << "FindNextImagesGroupForResection failed: ";
    if(vec_viewsScore.empty())
    {
      std::cout << "No putative image.";
    }
    else
    {
      std::cout << "Not enough point in the putative images: ";
      for(auto v: vec_viewsScore)
        std::cout << std::get<1>(v) << ", ";
    }
    std::cout << std::endl;
    // All remaining images cannot be used for pose estimation
    return false;
  }

  // Add the image view index with the best score
  out_selectedViewIds.push_back(std::get<0>(vec_viewsScore[0]));

  // The beginning of the incremental SfM is a well known risky and
  // unstable step which has a big impact on the final result.
  // The Bundle Adjustment is an intensive computing step so we only use it
  // every N cameras.
  // We make an exception for the first 'nbFirstUnstableCameras' cameras
  // and perform a BA for each camera because it makes the results
  // more stable and it's quite cheap because we have few data.
  static const std::size_t nbFirstUnstableCameras = 30;

  if (_sfm_data.GetPoses().size() < nbFirstUnstableCameras)
  {
    // Add images one by one to reconstruct the first cameras.
    std::cout << "FindNextImagesGroupForResection with few images. " << " images took: " << std::chrono::duration_cast<std::chrono::milliseconds>(std::chrono::steady_clock::now() - chrono_start).count() << " msec" << std::endl
              << " - Scores: " << std::get<2>(vec_viewsScore.front()) << std::endl
              << " - Features: " << std::get<1>(vec_viewsScore.front()) << std::endl;
    return true;
  }
#ifdef OPENMVG_NEXTBESTVIEW_WITHOUT_SCORE
  static const float dThresholdGroup = 0.75f;
  // Number of 2D-3D correspondences for the best view.
  const IndexT bestScore = std::get<2>(vec_viewsScore[0]);
  // Add all the image view indexes that have at least N% of the score of the best image.
  const size_t scoreThreshold = dThresholdGroup * bestScore;
#else
  const size_t scoreThreshold = _pyramidThreshold;
#endif
  // Limit to a maximum number of images per group to ensure that
  // we don't add too much data in one step without bundle adjustment.
  const std::size_t maxImagesPerGroup = 30;
  for (size_t i = 1;
       i < maxImagesPerGroup &&
       i < vec_viewsScore.size() &&
       std::get<1>(vec_viewsScore[i]) > minPointsThreshold && // ensure min number of points
       std::get<2>(vec_viewsScore[i]) > scoreThreshold; // ensure score level
       ++i)
  {
    out_selectedViewIds.push_back(std::get<0>(vec_viewsScore[i]));
    if(!std::get<3>(vec_viewsScore[i]))
    {
      // If we add a new intrinsic, it is a sensitive stage in the process,
      // so it is better to perform a Bundle Adjustment just after.
      break;
    }
  }
  std::cout << "FindNextImagesGroupForResection with " << out_selectedViewIds.size() << " images took: " << std::chrono::duration_cast<std::chrono::milliseconds>(std::chrono::steady_clock::now() - chrono_start).count() << " msec" << std::endl
            << " - Scores: " << std::get<2>(vec_viewsScore.front()) << " to " << std::get<2>(vec_viewsScore[out_selectedViewIds.size()-1]) << " (threshold was " << scoreThreshold << ")" << std::endl
            << " - Features: " << std::get<1>(vec_viewsScore.front()) << " to " << std::get<1>(vec_viewsScore[out_selectedViewIds.size()-1]) << " (threshold was " << minPointsThreshold << ")" << std::endl;
  return true;
}

/**
 * @brief Add one image to the 3D reconstruction. To the resectioning of
 * the camera and triangulate all the new possible tracks.
 * @param[in] viewIndex: image index to add to the reconstruction.
 *
 * A. Compute 2D/3D matches
 * B. Look if intrinsic data is known or not
 * C. Do the resectioning: compute the camera pose.
 * D. Refine the pose of the found camera
 * E. Update the global scene with the new camera
 * F. Update the observations into the global scene structure
 * G. Triangulate new possible 2D tracks
 */
bool SequentialSfMReconstructionEngine::Resection(const size_t viewIndex)
{
  using namespace tracks;

  // A. Compute 2D/3D matches
  // A1. list tracks ids used by the view
  const openMVG::tracks::TrackIdSet& set_tracksIds = _map_tracksPerView.at(viewIndex);

  // A2. intersects the track list with the reconstructed
  std::set<size_t> reconstructed_trackId;
  std::transform(_sfm_data.GetLandmarks().begin(), _sfm_data.GetLandmarks().end(),
    std::inserter(reconstructed_trackId, reconstructed_trackId.begin()),
    stl::RetrieveKey());

  // Get the ids of the already reconstructed tracks
  std::set<size_t> set_trackIdForResection;
  std::set_intersection(set_tracksIds.begin(), set_tracksIds.end(),
    reconstructed_trackId.begin(),
    reconstructed_trackId.end(),
    std::inserter(set_trackIdForResection, set_trackIdForResection.begin()));

  if (set_trackIdForResection.empty())
  {
    // No match. The image has no connection with already reconstructed points.
    std::cout << std::endl
      << "-------------------------------" << "\n"
      << "-- Resection of camera index: " << viewIndex << "\n"
      << "-- Resection status: " << "FAILED" << "\n"
      << "-------------------------------" << std::endl;
    return false;
  }

  // Get back featId associated to a tracksID already reconstructed.
  // These 2D/3D associations will be used for the resection.
  std::vector<size_t> vec_featIdForResection;
  TracksUtilsMap::GetFeatIndexPerViewAndTrackId(_map_tracks,
    set_trackIdForResection,
    viewIndex,
    &vec_featIdForResection);

  // Localize the image inside the SfM reconstruction
  Image_Localizer_Match_Data resection_data;
  resection_data.pt2D.resize(2, set_trackIdForResection.size());
  resection_data.pt3D.resize(3, set_trackIdForResection.size());

  // B. Look if intrinsic data is known or not
  const View * view_I = _sfm_data.GetViews().at(viewIndex).get();
  std::shared_ptr<cameras::IntrinsicBase> optional_intrinsic (nullptr);
  if (_sfm_data.GetIntrinsics().count(view_I->id_intrinsic))
  {
    optional_intrinsic = _sfm_data.GetIntrinsics().at(view_I->id_intrinsic);
  }

  size_t cpt = 0;
  std::set<size_t>::const_iterator iterTrackId = set_trackIdForResection.begin();
  for (std::vector<size_t>::const_iterator iterfeatId = vec_featIdForResection.begin();
    iterfeatId != vec_featIdForResection.end();
    ++iterfeatId, ++iterTrackId, ++cpt)
  {
    resection_data.pt3D.col(cpt) = _sfm_data.GetLandmarks().at(*iterTrackId).X;
    resection_data.pt2D.col(cpt) = _features_provider->feats_per_view.at(viewIndex)[*iterfeatId].coords().cast<double>();
  }

  // C. Do the resectioning: compute the camera pose.
  std::cout << std::endl
    << "-------------------------------" << std::endl
    << "-- Robust Resection of view: " << viewIndex << std::endl;

  geometry::Pose3 pose;
  const bool bResection = sfm::SfM_Localizer::Localize
  (
    Pair(view_I->ui_width, view_I->ui_height),
    optional_intrinsic.get(),
    resection_data,
    pose
  );

  if (!_sLoggingFile.empty())
  {
    using namespace htmlDocument;
    ostringstream os;
    os << "Resection of Image index: <" << viewIndex << "> image: "
      << view_I->s_Img_path <<"<br> \n";
    _htmlDocStream->pushInfo(htmlMarkup("h1",os.str()));

    os.str("");
    os << std::endl
      << "-------------------------------" << "<br>"
      << "-- Robust Resection of camera index: <" << viewIndex << "> image: "
      <<  view_I->s_Img_path <<"<br>"
      << "-- Threshold: " << resection_data.error_max << "<br>"
      << "-- Resection status: " << (bResection ? "OK" : "FAILED") << "<br>"
      << "-- Nb points used for Resection: " << vec_featIdForResection.size() << "<br>"
      << "-- Nb points validated by robust estimation: " << resection_data.vec_inliers.size() << "<br>"
      << "-- % points validated: "
      << resection_data.vec_inliers.size()/static_cast<float>(vec_featIdForResection.size()) << "<br>"
      << "-------------------------------" << "<br>";
    _htmlDocStream->pushInfo(os.str());
  }

  if (!bResection)
    return false;

  // D. Refine the pose of the found camera.
  // We use a local scene with only the 3D points and the new camera.
  {
    cameras::Pinhole_Intrinsic * pinhole_cam = dynamic_cast<cameras::Pinhole_Intrinsic *>(optional_intrinsic.get());
    const bool b_new_intrinsic = (optional_intrinsic == nullptr) || (pinhole_cam && !pinhole_cam->isValid());
    // A valid pose has been found (try to refine it):
    // If no valid intrinsic as input:
    //  init a new one from the projection matrix decomposition
    // Else use the existing one and consider it as constant.
    if (b_new_intrinsic)
    {
      // setup a default camera model from the found projection matrix
      Mat3 K, R;
      Vec3 t;
      KRt_From_P(resection_data.projection_matrix, &K, &R, &t);

      const double focal = (K(0,0) + K(1,1))/2.0;
      const Vec2 principal_point(K(0,2), K(1,2));

      if(optional_intrinsic == nullptr)
      {
        // Create the new camera intrinsic group
        optional_intrinsic = createPinholeIntrinsic(_camType, view_I->ui_width, view_I->ui_height, focal, principal_point(0), principal_point(1));
      }
      else if(pinhole_cam)
      {
        // Fill the uninitialized camera intrinsic group
        pinhole_cam->setK(focal, principal_point(0), principal_point(1));
      }
    }
    const std::set<IndexT> reconstructedIntrinsics = Get_Reconstructed_Intrinsics(_sfm_data);
    // If we use a camera intrinsic for the first time we need to refine it.
    const bool intrinsicsFirstUsage = (reconstructedIntrinsics.count(view_I->id_intrinsic) == 0);

    if(!sfm::SfM_Localizer::RefinePose(
      optional_intrinsic.get(), pose,
      resection_data, true, b_new_intrinsic || intrinsicsFirstUsage))
    {
      return false;
    }

    // E. Update the global scene with the new found camera pose, intrinsic (if not defined)
    if (b_new_intrinsic)
    {
      // Since the view have not yet an intrinsic group before, create a new one
      IndexT new_intrinsic_id = 0;
      if (!_sfm_data.GetIntrinsics().empty())
      {
        // Since some intrinsic Id already exists,
        //  we have to create a new unique identifier following the existing one
        std::set<IndexT> existing_intrinsicId;
          std::transform(_sfm_data.GetIntrinsics().begin(), _sfm_data.GetIntrinsics().end(),
          std::inserter(existing_intrinsicId, existing_intrinsicId.begin()),
          stl::RetrieveKey());
        new_intrinsic_id = (*existing_intrinsicId.rbegin())+1;
      }
      _sfm_data.views.at(viewIndex).get()->id_intrinsic = new_intrinsic_id;
      _sfm_data.intrinsics[new_intrinsic_id]= optional_intrinsic;
    }
    // Update the view pose
    _sfm_data.poses[view_I->id_pose] = pose;
    _map_ACThreshold.insert(std::make_pair(viewIndex, resection_data.error_max));
  }

  // F. Update the observations into the global scene structure
  // - Add the new 2D observations to the reconstructed tracks
  iterTrackId = set_trackIdForResection.begin();
  for (size_t i = 0; i < resection_data.pt2D.cols(); ++i, ++iterTrackId)
  {
    const Vec3 X = resection_data.pt3D.col(i);
    const Vec2 x = resection_data.pt2D.col(i);
    const Vec2 residual = optional_intrinsic->residual(pose, X, x);
    if (residual.norm() < resection_data.error_max &&
        pose.depth(X) > 0)
    {
      // Inlier, add the point to the reconstructed track
      _sfm_data.structure[*iterTrackId].obs[viewIndex] = Observation(x, vec_featIdForResection[i]);
    }
  }

  // G. Triangulate new possible 2D tracks
  // List tracks that share content with this view and add observations and new 3D track if required.
  {
    // For all reconstructed images look for common content in the tracks.
    const std::set<IndexT> valid_views = Get_Valid_Views(_sfm_data);
#ifdef OPENMVG_USE_OPENMP
    #pragma omp parallel for schedule(dynamic)
#endif
    for (std::size_t i = 0; i < valid_views.size(); ++i)
    {
      std::set<IndexT>::const_iterator iter = valid_views.begin();
      std::advance(iter, i);
      const IndexT indexI = *iter;

      // Ignore the current view
      if (indexI == viewIndex)
        continue;

      const size_t I = std::min((IndexT)viewIndex, indexI);
      const size_t J = std::max((IndexT)viewIndex, indexI);

      // Find track correspondences between I and J
      const std::set<size_t> set_viewIndex = { I,J };
      openMVG::tracks::STLMAPTracks map_tracksCommonIJ;
      TracksUtilsMap::GetTracksInImagesFast(set_viewIndex, _map_tracks, _map_tracksPerView, map_tracksCommonIJ);

      const View * view_I = _sfm_data.GetViews().at(I).get();
      const View * view_J = _sfm_data.GetViews().at(J).get();
      const IntrinsicBase * cam_I = _sfm_data.GetIntrinsics().at(view_I->id_intrinsic).get();
      const IntrinsicBase * cam_J = _sfm_data.GetIntrinsics().at(view_J->id_intrinsic).get();
      const Pose3 pose_I = _sfm_data.GetPoseOrDie(view_I);
      const Pose3 pose_J = _sfm_data.GetPoseOrDie(view_J);

      size_t new_putative_track = 0, new_added_track = 0, extented_track = 0;
      for (const std::pair< size_t, tracks::submapTrack >& trackIt : map_tracksCommonIJ)
      {
        const size_t trackId = trackIt.first;
        const tracks::submapTrack & track = trackIt.second;

        const Vec2 xI = _features_provider->feats_per_view.at(I)[track.at(I)].coords().cast<double>();
        const Vec2 xJ = _features_provider->feats_per_view.at(J)[track.at(J)].coords().cast<double>();

        // test if the track already exists in 3D
        if (_sfm_data.structure.count(trackId) != 0)
        {
          // 3D point triangulated before, only add image observation if needed
#ifdef OPENMVG_USE_OPENMP
          #pragma omp critical
#endif
          {
            Landmark & landmark = _sfm_data.structure[trackId];
            if (landmark.obs.count(I) == 0)
            {
              const Vec2 residual = cam_I->residual(pose_I, landmark.X, xI);
              if (pose_I.depth(landmark.X) > 0 && residual.norm() < std::max(4.0, _map_ACThreshold.at(I)))
              {
                landmark.obs[I] = Observation(xI, track.at(I));
                ++extented_track;
              }
            }
            if (landmark.obs.count(J) == 0)
            {
              const Vec2 residual = cam_J->residual(pose_J, landmark.X, xJ);
              if (pose_J.depth(landmark.X) > 0 && residual.norm() < std::max(4.0, _map_ACThreshold.at(J)))
              {
                landmark.obs[J] = Observation(xJ, track.at(J));
                ++extented_track;
              }
            }
          }
        }
        else
        {
          // A new 3D point must be added
#ifdef OPENMVG_USE_OPENMP
          #pragma omp critical
#endif
          {
            ++new_putative_track;
          }
          Vec3 X_euclidean = Vec3::Zero();
          const Vec2 xI_ud = cam_I->get_ud_pixel(xI);
          const Vec2 xJ_ud = cam_J->get_ud_pixel(xJ);
          const Mat34 P_I = cam_I->get_projective_equivalent(pose_I);
          const Mat34 P_J = cam_J->get_projective_equivalent(pose_J);
          TriangulateDLT(P_I, xI_ud, P_J, xJ_ud, &X_euclidean);
          // Check triangulation results
          //  - Check angle (small angle leads imprecise triangulation)
          //  - Check positive depth
          //  - Check residual values
          const double angle = AngleBetweenRay(pose_I, cam_I, pose_J, cam_J, xI, xJ);
          const Vec2 residual_I = cam_I->residual(pose_I, X_euclidean, xI);
          const Vec2 residual_J = cam_J->residual(pose_J, X_euclidean, xJ);
          if (angle > 3.0 &&
            pose_I.depth(X_euclidean) > 0 &&
            pose_J.depth(X_euclidean) > 0 &&
            residual_I.norm() < std::max(4.0, _map_ACThreshold.at(I)) &&
            residual_J.norm() < std::max(4.0, _map_ACThreshold.at(J)))
          {
#ifdef OPENMVG_USE_OPENMP
            #pragma omp critical
#endif
            {
              // Add a new track
              Landmark & landmark = _sfm_data.structure[trackId];
              landmark.X = X_euclidean;
              landmark.obs[I] = Observation(xI, track.at(I));
              landmark.obs[J] = Observation(xJ, track.at(J));
              ++new_added_track;
            } // critical
          } // 3D point is valid
        } // else (New 3D point)
      }// For all correspondences
//#ifdef OPENMVG_USE_OPENMP
//        #pragma omp critical
//#endif
//        if (!map_tracksCommonIJ.empty())
//        {
//          std::cout
//            << "--Triangulated 3D points [" << I << "-" << J << "]:"
//            << "\n\t#Track extented: " << extented_track
//            << "\n\t#Validated/#Possible: " << new_added_track << "/" << new_putative_track
//            << "\n\t#3DPoint for the entire scene: " << _sfm_data.GetLandmarks().size() << std::endl;
//        }
    }
  }
  return true;
}

/// Bundle adjustment to refine Structure; Motion and Intrinsics
bool SequentialSfMReconstructionEngine::BundleAdjustment()
{
  Bundle_Adjustment_Ceres::BA_options options;
  if (_sfm_data.GetPoses().size() > 100)
  {
    options.setSparseBA();
  }
  else
  {
    options.setDenseBA();
  }
  Bundle_Adjustment_Ceres bundle_adjustment_obj(options);
  BA_Refine refineOptions = BA_REFINE_ROTATION | BA_REFINE_TRANSLATION | BA_REFINE_STRUCTURE;
  if(!_bFixedIntrinsics)
    refineOptions |= BA_REFINE_INTRINSICS_ALL;
  return bundle_adjustment_obj.Adjust(_sfm_data, refineOptions);
}

/**
 * @brief Discard tracks with too large residual error
 *
 * Remove observation/tracks that have:
 *  - too large residual error
 *  - too small angular value
 *
 * @return True if more than 'count' outliers have been removed.
 */
size_t SequentialSfMReconstructionEngine::badTrackRejector(double dPrecision, size_t count)
{
  const size_t nbOutliers_residualErr = RemoveOutliers_PixelResidualError(_sfm_data, dPrecision, 2);
  const size_t nbOutliers_angleErr = RemoveOutliers_AngleError(_sfm_data, 2.0);

  std::cout << "badTrackRejector: nbOutliers_residualErr: " << nbOutliers_residualErr << ", nbOutliers_angleErr: " << nbOutliers_angleErr << "\n";
  return (nbOutliers_residualErr + nbOutliers_angleErr) > count;
}

} // namespace sfm
} // namespace openMVG
<|MERGE_RESOLUTION|>--- conflicted
+++ resolved
@@ -363,7 +363,6 @@
     _htmlDocStream->pushXYChart(xBinTracks, hTracks.GetHist(),"3DtoTracksSize");
   }
 
-<<<<<<< HEAD
   #ifdef USE_BOOST
     // Put nb images, nb poses, nb points
     _tree.put("sfm.views", _sfm_data.GetViews().size());
@@ -391,9 +390,6 @@
     // Write json on disk
     pt::write_json(stlplus::folder_append_separator(_sOutDirectory)+"stats.json", _tree);
   #endif
-
-=======
->>>>>>> 499e3c6e
   return true;
 }
 
