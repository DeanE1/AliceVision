
// Copyright (c) 2015 Pierre MOULON.

// This Source Code Form is subject to the terms of the Mozilla Public
// License, v. 2.0. If a copy of the MPL was not distributed with this
// file, You can obtain one at http://mozilla.org/MPL/2.0/.


#include "openMVG/sfm/pipelines/sequential/sequential_SfM.hpp"
#include "openMVG/sfm/pipelines/sfm_robust_model_estimation.hpp"
#include "openMVG/sfm/sfm_data_io.hpp"
#include "openMVG/sfm/sfm_data_BA_ceres.hpp"
#include "openMVG/sfm/sfm_data_filters.hpp"
#include "openMVG/sfm/pipelines/localization/SfM_Localizer.hpp"

#include "openMVG/matching/indMatch.hpp"
#include "openMVG/multiview/essential.hpp"
#include "openMVG/multiview/triangulation.hpp"
#include "openMVG/multiview/triangulation_nview.hpp"
#include "openMVG/graph/connectedComponent.hpp"
#include "openMVG/stl/stl.hpp"
#include "openMVG/system/timer.hpp"

#include "third_party/htmlDoc/htmlDoc.hpp"
#include "third_party/progress/progress.hpp"

#ifdef _MSC_VER
#pragma warning( once : 4267 ) //warning C4267: 'argument' : conversion from 'size_t' to 'const int', possible loss of data
#endif

namespace openMVG {
namespace sfm {

using namespace openMVG::geometry;
using namespace openMVG::cameras;

SequentialSfMReconstructionEngine::SequentialSfMReconstructionEngine(
  const SfM_Data & sfm_data,
  const std::string & soutDirectory,
  const std::string & sloggingFile)
  : ReconstructionEngine(sfm_data, soutDirectory),
    _sLoggingFile(sloggingFile),
    _initialpair(Pair(0,0)),
    _camType(EINTRINSIC(PINHOLE_CAMERA_RADIAL3))
{
  if (!_sLoggingFile.empty())
  {
    // setup HTML logger
    _htmlDocStream = std::make_shared<htmlDocument::htmlDocumentStream>("SequentialReconstructionEngine SFM report.");
    _htmlDocStream->pushInfo(
      htmlDocument::htmlMarkup("h1", std::string("SequentialSfMReconstructionEngine")));
    _htmlDocStream->pushInfo("<hr>");

    _htmlDocStream->pushInfo( "Dataset info:");
    _htmlDocStream->pushInfo( "Views count: " +
      htmlDocument::toString( sfm_data.GetViews().size()) + "<br>");
  }
  // Init remaining image list
  for (Views::const_iterator itV = sfm_data.GetViews().begin();
    itV != sfm_data.GetViews().end(); ++itV)
  {
    _set_remainingViewId.insert(itV->second.get()->id_view);
  }
}

SequentialSfMReconstructionEngine::~SequentialSfMReconstructionEngine()
{
  if (!_sLoggingFile.empty())
  {
    // Save the reconstruction Log
    std::ofstream htmlFileStream(_sLoggingFile.c_str());
    htmlFileStream << _htmlDocStream->getDoc();
  }
}

void SequentialSfMReconstructionEngine::SetFeaturesProvider(Features_Provider * provider)
{
  _features_provider = provider;
}

void SequentialSfMReconstructionEngine::SetMatchesProvider(Matches_Provider * provider)
{
  _matches_provider = provider;
}

bool SequentialSfMReconstructionEngine::Process() {

  //-------------------
  //-- Incremental reconstruction
  //-------------------

  if (!InitLandmarkTracks())
    return false;

  Pair initialPairIndex;
  if(! ChooseInitialPair(initialPairIndex))
    return false;

  // Initial pair Essential Matrix and [R|t] estimation.
  if(! MakeInitialPair3D(initialPairIndex))
    return false;

  size_t imageIndex = 0;
  size_t resectionGroupIndex = 0;
  // Compute robust Resection of remaining images
  // - group of images will be selected and resection + scene completion will be tried
  std::vector<size_t> vec_possible_resection_indexes;
  while (FindImagesWithPossibleResection(vec_possible_resection_indexes))
  {
    // std::cout << "Resection group start " << resectionGroupIndex << " with " << vec_possible_resection_indexes.size() << " images.\n";

    bool bImageAdded = false;
    // Add images to the 3D reconstruction
    for (std::vector<size_t>::const_iterator iter = vec_possible_resection_indexes.begin();
      iter != vec_possible_resection_indexes.end(); ++iter)
    {
      const size_t currentIndex = imageIndex;
      ++imageIndex;
      const bool bResect = Resection(*iter);
      bImageAdded |= bResect;
      if (!bResect) {
        std::cerr << "\nResection of image: " << *iter << " was not possible" << std::endl;
      }
      _set_remainingViewId.erase(*iter);
    }

    if (bImageAdded)
    {
      // Scene logging as ply for visual debug
      std::ostringstream os;
      os << std::setw(8) << std::setfill('0') << resectionGroupIndex << "_Resection";
      Save(_sfm_data, stlplus::create_filespec(_sOutDirectory, os.str(), ".ply"), ESfM_Data(ALL));

      // std::cout << "Global Bundle start, resection group index: " << resectionGroupIndex << ".\n";
      int bundleAdjustmentIteration = 0;
      // Perform BA until all point are under the given precision
      do
      {
        // std::cout << "Resection group index: " << resectionGroupIndex << ", bundle iteration: " << bundleAdjustmentIteration << "\n";
        BundleAdjustment();
        ++bundleAdjustmentIteration;
      }
      while (badTrackRejector(4.0, 50) != 0);
    }
    ++resectionGroupIndex;
  }
  // Ensure there is no remaining outliers
  badTrackRejector(4.0, 0);

  //-- Reconstruction done.
  //-- Display some statistics
  std::cout << "\n\n-------------------------------" << "\n"
    << "-- Structure from Motion (statistics):\n"
    << "-- #Camera calibrated: " << _sfm_data.GetPoses().size()
    << " from " << _sfm_data.GetViews().size() << " input images.\n"
    << "-- #Tracks, #3D points: " << _sfm_data.GetLandmarks().size() << "\n"
    << "-------------------------------" << "\n";

  Histogram<double> h;
  ComputeResidualsHistogram(&h);
  std::cout << "\nHistogram of residuals:" << h.ToString() << std::endl;

  if (!_sLoggingFile.empty())
  {
    using namespace htmlDocument;
    std::ostringstream os;
    os << "Structure from Motion process finished.";
    _htmlDocStream->pushInfo("<hr>");
    _htmlDocStream->pushInfo(htmlMarkup("h1",os.str()));

    os.str("");
    os << "-------------------------------" << "<br>"
      << "-- Structure from Motion (statistics):<br>"
      << "-- #Camera calibrated: " << _sfm_data.GetPoses().size()
      << " from " <<_sfm_data.GetViews().size() << " input images.<br>"
      << "-- #Tracks, #3D points: " << _sfm_data.GetLandmarks().size() << "<br>"
      << "-------------------------------" << "<br>";
    _htmlDocStream->pushInfo(os.str());

    _htmlDocStream->pushInfo(htmlMarkup("h2","Histogram of reprojection-residuals"));

    const std::vector<double> xBin = h.GetXbinsValue();
    std::pair< std::pair<double,double>, std::pair<double,double> > range =
      autoJSXGraphViewport<double>(xBin, h.GetHist());

    htmlDocument::JSXGraphWrapper jsxGraph;
    jsxGraph.init("3DtoImageResiduals",600,300);
    jsxGraph.addXYChart(xBin, h.GetHist(), "line,point");
    jsxGraph.UnsuspendUpdate();
    jsxGraph.setViewport(range);
    jsxGraph.close();
    _htmlDocStream->pushInfo(jsxGraph.toStr());
  }
  return true;
}

/// Select a candidate initial pair
bool SequentialSfMReconstructionEngine::ChooseInitialPair(Pair & initialPairIndex) const
{
  if (_initialpair != Pair(0,0))
  {
    initialPairIndex = _initialpair;
  }
  else
  {

    // List Views that support valid intrinsic
    std::set<IndexT> valid_views;
    for (Views::const_iterator it = _sfm_data.GetViews().begin();
      it != _sfm_data.GetViews().end(); ++it)
    {
      const View * v = it->second.get();
      if( _sfm_data.GetIntrinsics().find(v->id_intrinsic) != _sfm_data.GetIntrinsics().end())
        valid_views.insert(v->id_view);
    }

    if (_sfm_data.GetIntrinsics().empty() || valid_views.empty())
    {
      std::cerr
        << "There is no defined intrinsic data in order to compute an essential matrix for the initial pair."
        << std::endl;
      return false;
    }

    std::cout << std::endl
      << "---------------------------------------------------\n"
      << "IncrementalReconstructionEngine::ChooseInitialPair\n"
      << "---------------------------------------------------\n"
      << " Pairs that have valid intrinsic and high support of points are displayed:\n"
      << " Choose one pair manually by typing the two integer indexes\n"
      << "---------------------------------------------------\n"
      << std::endl;

    // Try to list the 10 top pairs that have:
    //  - valid intrinsics,
    //  - valid estimated Fundamental matrix.
    std::vector< size_t > vec_NbMatchesPerPair;
    std::vector<openMVG::matching::PairWiseMatches::const_iterator> vec_MatchesIterator;
    const openMVG::matching::PairWiseMatches & map_Matches = _matches_provider->_pairWise_matches;
    for (openMVG::matching::PairWiseMatches::const_iterator
      iter = map_Matches.begin();
      iter != map_Matches.end(); ++iter)
    {
      const Pair current_pair = iter->first;
      if (valid_views.count(current_pair.first) &&
        valid_views.count(current_pair.second) )
      {
        vec_NbMatchesPerPair.push_back(iter->second.size());
        vec_MatchesIterator.push_back(iter);
      }
    }
    // sort the Pairs in descending order according their correspondences count
    using namespace stl::indexed_sort;
    std::vector< sort_index_packet_descend< size_t, size_t> > packet_vec(vec_NbMatchesPerPair.size());
    sort_index_helper(packet_vec, &vec_NbMatchesPerPair[0], std::min((size_t)10, vec_NbMatchesPerPair.size()));

    for (size_t i = 0; i < std::min((size_t)10, vec_NbMatchesPerPair.size()); ++i) {
      const size_t index = packet_vec[i].index;
      openMVG::matching::PairWiseMatches::const_iterator iter = vec_MatchesIterator[index];
      std::cout << "(" << iter->first.first << "," << iter->first.second <<")\t\t"
        << iter->second.size() << " matches" << std::endl;
    }

    // Ask the user to choose an initial pair (by set some view ids)
    std::cout << std::endl << " type INITIAL pair ids: X enter Y enter\n";
    int val, val2;
    if ( std::cin >> val && std::cin >> val2) {
      initialPairIndex.first = val;
      initialPairIndex.second = val2;
    }
  }

  std::cout << "\nPutative starting pair is: (" << initialPairIndex.first
      << "," << initialPairIndex.second << ")" << std::endl;

  // Check validity of the initial pair indices:
  if (_features_provider->feats_per_view.find(initialPairIndex.first) == _features_provider->feats_per_view.end() ||
      _features_provider->feats_per_view.find(initialPairIndex.second) == _features_provider->feats_per_view.end())
  {
    std::cerr << "At least one of the initial pair indices is invalid."
      << std::endl;
    return false;
  }
  return true;
}

bool SequentialSfMReconstructionEngine::InitLandmarkTracks()
{
  // Compute tracks from matches
  tracks::TracksBuilder tracksBuilder;

  {
    // List of features matches for each couple of images
    const openMVG::matching::PairWiseMatches & map_Matches = _matches_provider->_pairWise_matches;
    std::cout << std::endl << "Track building" << std::endl;

    tracksBuilder.Build(map_Matches);
    std::cout << std::endl << "Track filtering" << std::endl;
    tracksBuilder.Filter();
    std::cout << std::endl << "Track filtering : min occurence" << std::endl;
    tracksBuilder.FilterPairWiseMinimumMatches(20);
    std::cout << std::endl << "Track export to internal struct" << std::endl;
    //-- Build tracks with STL compliant type :
    tracksBuilder.ExportToSTL(_map_tracks);

    std::cout << std::endl << "Track stats" << std::endl;
    {
      std::ostringstream osTrack;
      //-- Display stats :
      //    - number of images
      //    - number of tracks
      std::set<size_t> set_imagesId;
      tracks::TracksUtilsMap::ImageIdInTracks(_map_tracks, set_imagesId);
      osTrack << "------------------" << "\n"
        << "-- Tracks Stats --" << "\n"
        << " Tracks number: " << tracksBuilder.NbTracks() << "\n"
        << " Images Id: " << "\n";
      std::copy(set_imagesId.begin(),
        set_imagesId.end(),
        std::ostream_iterator<size_t>(osTrack, ", "));
      osTrack << "\n------------------" << "\n";

      std::map<size_t, size_t> map_Occurence_TrackLength;
      tracks::TracksUtilsMap::TracksLength(_map_tracks, map_Occurence_TrackLength);
      osTrack << "TrackLength, Occurrence" << "\n";
      for (std::map<size_t, size_t>::const_iterator iter = map_Occurence_TrackLength.begin();
        iter != map_Occurence_TrackLength.end(); ++iter)  {
        osTrack << "\t" << iter->first << "\t" << iter->second << "\n";
      }
      osTrack << "\n";
      std::cout << osTrack.str();
    }
  }
  return _map_tracks.size() > 0;
}

/// Compute the initial 3D seed (First camera t=0; R=Id, second estimated by 5 point algorithm)
bool SequentialSfMReconstructionEngine::MakeInitialPair3D(const Pair & current_pair)
{
  // Compute robust Essential matrix for ImageId [I,J]
  // use min max to have I < J
  const size_t I = min(current_pair.first, current_pair.second);
  const size_t J = max(current_pair.first, current_pair.second);

  // a. Assert we have valid pinhole cameras
  const View * view_I = _sfm_data.GetViews().at(I).get();
  const Intrinsics::const_iterator iterIntrinsic_I = _sfm_data.GetIntrinsics().find(view_I->id_intrinsic);
  const View * view_J = _sfm_data.GetViews().at(J).get();
  const Intrinsics::const_iterator iterIntrinsic_J = _sfm_data.GetIntrinsics().find(view_J->id_intrinsic);

  if (iterIntrinsic_I == _sfm_data.GetIntrinsics().end() ||
      iterIntrinsic_J == _sfm_data.GetIntrinsics().end() )
  {
    return false;
  }

  const Pinhole_Intrinsic * cam_I = dynamic_cast<const Pinhole_Intrinsic*>(iterIntrinsic_I->second.get());
  const Pinhole_Intrinsic * cam_J = dynamic_cast<const Pinhole_Intrinsic*>(iterIntrinsic_J->second.get());
  if (cam_I == NULL || cam_J == NULL)
  {
    return false;
  }

  // b. Get common features between the two view
  // use the track to have a more dense match correspondence set
  openMVG::tracks::STLMAPTracks map_tracksCommon;
  const std::set<size_t> set_imageIndex= {I, J};
  tracks::TracksUtilsMap::GetTracksInImages(set_imageIndex, _map_tracks, map_tracksCommon);

  //-- Copy point to arrays
  const size_t n = map_tracksCommon.size();
  Mat xI(2,n), xJ(2,n);
  size_t cptIndex = 0;
  for (openMVG::tracks::STLMAPTracks::const_iterator
    iterT = map_tracksCommon.begin(); iterT != map_tracksCommon.end();
    ++iterT, ++cptIndex)
  {
    tracks::submapTrack::const_iterator iter = iterT->second.begin();
    const size_t i = iter->second;
    const size_t j = (++iter)->second;

    Vec2 feat = _features_provider->feats_per_view[I][i].coords().cast<double>();
    xI.col(cptIndex) = cam_I->get_ud_pixel(feat);
    feat = _features_provider->feats_per_view[J][j].coords().cast<double>();
    xJ.col(cptIndex) = cam_J->get_ud_pixel(feat);
  }

  // c. Robust estimation of the relative pose
  RelativePose_Info relativePose_info;

  const std::pair<size_t, size_t> imageSize_I(cam_I->w(), cam_I->h());
  const std::pair<size_t, size_t> imageSize_J(cam_J->w(), cam_J->h());

  if (!robustRelativePose(
    cam_I->K(), cam_J->K(), xI, xJ, relativePose_info, imageSize_I, imageSize_J, 4096))
  {
    std::cerr << " /!\\ Robust estimation failed to compute E for this pair"
      << std::endl;
    return false;
  }
  std::cout << "A-Contrario initial pair residual: "
    << relativePose_info.found_residual_precision << std::endl;
  // Bound min precision at 1 pix.
  relativePose_info.found_residual_precision = std::max(relativePose_info.found_residual_precision, 1.0);

  bool bRefine_using_BA = true;
  if (bRefine_using_BA)
  {
    // Refine the defined scene
    SfM_Data tiny_scene;
    tiny_scene.views.insert(*_sfm_data.GetViews().find(view_I->id_view));
    tiny_scene.views.insert(*_sfm_data.GetViews().find(view_J->id_view));
    tiny_scene.intrinsics.insert(*_sfm_data.GetIntrinsics().find(view_I->id_intrinsic));
    tiny_scene.intrinsics.insert(*_sfm_data.GetIntrinsics().find(view_J->id_intrinsic));

    // Init poses
    const Pose3 & Pose_I = tiny_scene.poses[view_I->id_pose] = Pose3(Mat3::Identity(), Vec3::Zero());
    const Pose3 & Pose_J = tiny_scene.poses[view_J->id_pose] = relativePose_info.relativePose;

    // Init structure
    const Mat34 P1 = cam_I->get_projective_equivalent(Pose_I);
    const Mat34 P2 = cam_J->get_projective_equivalent(Pose_J);
    Landmarks & landmarks = tiny_scene.structure;

    for (openMVG::tracks::STLMAPTracks::const_iterator
      iterT = map_tracksCommon.begin();
      iterT != map_tracksCommon.end();
      ++iterT)
    {
      // Get corresponding points
      tracks::submapTrack::const_iterator iter = iterT->second.begin();
      const size_t i = iter->second;
      const size_t j = (++iter)->second;

      const Vec2 x1_ = _features_provider->feats_per_view[I][i].coords().cast<double>();
      const Vec2 x2_ = _features_provider->feats_per_view[J][j].coords().cast<double>();

      Vec3 X;
      TriangulateDLT(P1, x1_, P2, x2_, &X);
      Observations obs;
      obs[view_I->id_view] = Observation(x1_, i);
      obs[view_J->id_view] = Observation(x2_, j);
      landmarks[iterT->first].obs = std::move(obs);
      landmarks[iterT->first].X = X;
    }
    Save(tiny_scene, stlplus::create_filespec(_sOutDirectory, "initialPair.ply"), ESfM_Data(ALL));

    // - refine only Structure and Rotations & translations (keep intrinsic constant)
    Bundle_Adjustment_Ceres::BA_options options(true, false);
    options._linear_solver_type = ceres::DENSE_SCHUR;
    Bundle_Adjustment_Ceres bundle_adjustment_obj(options);
    if (!bundle_adjustment_obj.Adjust(tiny_scene, true, true, false))
    {
      return false;
    }

    // Save computed data
    const Pose3 pose_I = _sfm_data.poses[view_I->id_pose] = tiny_scene.poses[view_I->id_pose];
    const Pose3 pose_J = _sfm_data.poses[view_J->id_pose] = tiny_scene.poses[view_J->id_pose];
    _map_ACThreshold.insert(std::make_pair(I, relativePose_info.found_residual_precision));
    _map_ACThreshold.insert(std::make_pair(J, relativePose_info.found_residual_precision));
    _set_remainingViewId.erase(view_I->id_view);
    _set_remainingViewId.erase(view_J->id_view);

    // List inliers and save them
    for (Landmarks::const_iterator iter = tiny_scene.GetLandmarks().begin();
      iter != tiny_scene.GetLandmarks().end(); ++iter)
    {
      const IndexT trackId = iter->first;
      const Landmark & landmark = iter->second;
      const Observations & obs = landmark.obs;
      Observations::const_iterator iterObs_xI = obs.begin();
      Observations::const_iterator iterObs_xJ = obs.begin();
      std::advance(iterObs_xJ, 1);

      const Observation & ob_xI = iterObs_xI->second;
      const IndexT & viewId_xI = iterObs_xI->first;

      const Observation & ob_xJ = iterObs_xJ->second;
      const IndexT & viewId_xJ = iterObs_xJ->first;

      const double angle = AngleBetweenRay(
        pose_I, cam_I, pose_J, cam_J, ob_xI.x, ob_xJ.x);
      const Vec2 residual_I = cam_I->residual(pose_I, landmark.X, ob_xI.x);
      const Vec2 residual_J = cam_J->residual(pose_J, landmark.X, ob_xJ.x);
      if ( angle > 2.0 &&
           pose_I.depth(landmark.X) > 0 &&
           pose_J.depth(landmark.X) > 0 &&
           residual_I.norm() < relativePose_info.found_residual_precision &&
           residual_J.norm() < relativePose_info.found_residual_precision)
      {
        _sfm_data.structure[trackId] = landmarks[trackId];
      }
    }
    // Save outlier residual information
    Histogram<double> histoResiduals;
    std::cout << std::endl
      << "=========================\n"
      << " MSE Residual InitialPair Inlier: " << ComputeResidualsHistogram(&histoResiduals) << "\n"
      << "=========================" << std::endl;

    if (!_sLoggingFile.empty())
    {
      using namespace htmlDocument;
      _htmlDocStream->pushInfo(htmlMarkup("h1","Essential Matrix."));
      ostringstream os;
      os << std::endl
        << "-------------------------------" << "<br>"
        << "-- Robust Essential matrix: <"  << I << "," <<J << "> images: "
        << view_I->s_Img_path << ","
        << view_J->s_Img_path << "<br>"
        << "-- Threshold: " << relativePose_info.found_residual_precision << "<br>"
        << "-- Resection status: " << "OK" << "<br>"
        << "-- Nb points used for robust Essential matrix estimation: "
        << xI.cols() << "<br>"
        << "-- Nb points validated by robust estimation: "
        << _sfm_data.structure.size() << "<br>"
        << "-- % points validated: "
        << _sfm_data.structure.size()/static_cast<float>(xI.cols())
        << "<br>"
        << "-------------------------------" << "<br>";
      _htmlDocStream->pushInfo(os.str());

      _htmlDocStream->pushInfo(htmlMarkup("h2",
        "Residual of the robust estimation (Initial triangulation). Thresholded at: "
        + toString(relativePose_info.found_residual_precision)));

      _htmlDocStream->pushInfo(htmlMarkup("h2","Histogram of residuals"));

      std::vector<double> xBin = histoResiduals.GetXbinsValue();
      std::pair< std::pair<double,double>, std::pair<double,double> > range =
        autoJSXGraphViewport<double>(xBin, histoResiduals.GetHist());

      htmlDocument::JSXGraphWrapper jsxGraph;
      jsxGraph.init("InitialPairTriangulationKeptInfo",600,300);
      jsxGraph.addXYChart(xBin, histoResiduals.GetHist(), "line,point");
      jsxGraph.addLine(relativePose_info.found_residual_precision, 0,
        relativePose_info.found_residual_precision, histoResiduals.GetHist().front());
      jsxGraph.UnsuspendUpdate();
      jsxGraph.setViewport(range);
      jsxGraph.close();
      _htmlDocStream->pushInfo(jsxGraph.toStr());

      _htmlDocStream->pushInfo("<hr>");

      ofstream htmlFileStream( string(stlplus::folder_append_separator(_sOutDirectory) +
        "Reconstruction_Report.html").c_str());
      htmlFileStream << _htmlDocStream->getDoc();
    }
  }
  return !_sfm_data.structure.empty();
}

double SequentialSfMReconstructionEngine::ComputeResidualsHistogram(Histogram<double> * histo)
{
  // Collect residuals for each observation
  std::vector<float> vec_residuals;
  vec_residuals.reserve(_sfm_data.structure.size());
  for(Landmarks::const_iterator iterTracks = _sfm_data.GetLandmarks().begin();
      iterTracks != _sfm_data.GetLandmarks().end(); ++iterTracks)
  {
    const Observations & obs = iterTracks->second.obs;
    for(Observations::const_iterator itObs = obs.begin();
      itObs != obs.end(); ++itObs)
    {
      const View * view = _sfm_data.GetViews().find(itObs->first)->second.get();
      const Pose3 pose = _sfm_data.GetPoseOrDie(view);
      const std::shared_ptr<IntrinsicBase> intrinsic = _sfm_data.GetIntrinsics().find(view->id_intrinsic)->second;
      const Vec2 residual = intrinsic->residual(pose, iterTracks->second.X, itObs->second.x);
      vec_residuals.push_back( fabs(residual(0)) );
      vec_residuals.push_back( fabs(residual(1)) );
    }
  }
  // Display statistics
  if (vec_residuals.size() > 1)
  {
    float dMin, dMax, dMean, dMedian;
    minMaxMeanMedian<float>(vec_residuals.begin(), vec_residuals.end(),
                            dMin, dMax, dMean, dMedian);
    if (histo)  {
      *histo = Histogram<double>(dMin, dMax, 10);
      histo->Add(vec_residuals.begin(), vec_residuals.end());
    }

    std::cout << std::endl << std::endl;
    std::cout << std::endl
      << "IncrementalReconstructionEngine::ComputeResidualsMSE." << "\n"
      << "\t-- #Tracks:\t" << _sfm_data.GetLandmarks().size() << std::endl
      << "\t-- Residual min:\t" << dMin << std::endl
      << "\t-- Residual median:\t" << dMedian << std::endl
      << "\t-- Residual max:\t "  << dMax << std::endl
      << "\t-- Residual mean:\t " << dMean << std::endl;

    return dMean;
  }
  return -1.0;
}

/// Functor to sort a vector of pair given the pair's second value
template<class T1, class T2, class Pred = std::less<T2> >
struct sort_pair_second {
  bool operator()(const std::pair<T1,T2>&left,
                    const std::pair<T1,T2>&right)
  {
    Pred p;
    return p(left.second, right.second);
  }
};

/**
 * @brief Estimate images on which we can compute the resectioning safely.
 *
 * @param[out] vec_possible_indexes: list of indexes we can use for resectioning.
 * @return False if there is no possible resection.
 *
 * Sort the images by the number of features already reconstructed.
 * Instead of returning the best one, we select a group of images, we can use
 * to do the resectioning in one step, which means without global Bundle Adjustment.
 * So we return all the images with at least 75% of the number of matches
 * of the best image.
 */
bool SequentialSfMReconstructionEngine::FindImagesWithPossibleResection(
  std::vector<size_t> & vec_possible_indexes)
{
  // Threshold used to select the best images
  static const double dThresholdGroup = 0.75;

  vec_possible_indexes.clear();

  if (_set_remainingViewId.empty() || _sfm_data.GetLandmarks().empty())
    return false;

  // Collect tracksIds
  std::set<size_t> reconstructed_trackId;
  std::transform(_sfm_data.GetLandmarks().begin(), _sfm_data.GetLandmarks().end(),
    std::inserter(reconstructed_trackId, reconstructed_trackId.begin()),
    stl::RetrieveKey());

  Pair_Vec vec_putative; // ImageId, NbPutativeCommonPoint
#ifdef OPENMVG_USE_OPENMP
  #pragma omp parallel
#endif
  for (std::set<size_t>::const_iterator iter = _set_remainingViewId.begin();
        iter != _set_remainingViewId.end(); ++iter)
  {
#ifdef OPENMVG_USE_OPENMP
  #pragma omp single nowait
#endif
    {
      const size_t viewId = *iter;

      // Compute 2D - 3D possible content
      openMVG::tracks::STLMAPTracks map_tracksCommon;
      const std::set<size_t> set_viewId = {viewId};
      tracks::TracksUtilsMap::GetTracksInImages(set_viewId, _map_tracks, map_tracksCommon);

      if (! map_tracksCommon.empty())
      {
        std::set<size_t> set_tracksIds;
        tracks::TracksUtilsMap::GetTracksIdVector(map_tracksCommon, &set_tracksIds);

        // Count the common possible putative point
        //  with the already 3D reconstructed trackId
        std::vector<size_t> vec_trackIdForResection;
        std::set_intersection(set_tracksIds.begin(), set_tracksIds.end(),
          reconstructed_trackId.begin(),
          reconstructed_trackId.end(),
          std::back_inserter(vec_trackIdForResection));

#ifdef OPENMVG_USE_OPENMP
        #pragma omp critical
#endif
        {
          vec_putative.push_back( make_pair(viewId, vec_trackIdForResection.size()));
        }
      }
    }
  }

  if (vec_putative.empty())
    return false;

  // Sort by the number of matches into the 3D scene.
  std::sort(vec_putative.begin(), vec_putative.end(), sort_pair_second<size_t, size_t, std::greater<size_t> >());

  // The number of matches of the best image.
  const IndexT M = vec_putative[0].second;
  vec_possible_indexes.push_back(vec_putative[0].first);

  // TEMPORARY
  // std::cout << std::endl << std::endl << "TEMPORARY return only the best image" << std::endl;
  // return true;
  // END TEMPORARY

  // Return all the images that have at least N% of the number of matches of the best image.
  const size_t threshold = static_cast<size_t>(dThresholdGroup * M);
  for (size_t i = 1; i < vec_putative.size() &&
    vec_putative[i].second > threshold; ++i)
  {
    vec_possible_indexes.push_back(vec_putative[i].first);
  }
  return true;
}

/**
 * @brief Add one image to the 3D reconstruction. To the resectioning of
 * the camera and triangulate all the new possible tracks.
 * @param[in] viewIndex: image index to add to the reconstruction.
 *
 * A. Compute 2D/3D matches
 * B. Look if intrinsic data is known or not
 * C. Do the resectioning: compute the camera pose.
 * D. Refine the pose of the found camera
 * E. Update the global scene with the new camera
 * F. Update the observations into the global scene structure
 * G. Triangulate new possible 2D tracks
 */
bool SequentialSfMReconstructionEngine::Resection(const size_t viewIndex)
{
  using namespace tracks;

  std::cout << std::endl
    << "-------------------------------" << std::endl
    << "-- Resection of camera index: " << viewIndex << std::endl
    << "-------------------------------" << std::endl;

  // A. Compute 2D/3D matches
  // A1. list tracks ids used by the view
  openMVG::tracks::STLMAPTracks map_tracksCommon;
  std::set<size_t> set_viewIndex;
  set_viewIndex.insert(viewIndex);
  TracksUtilsMap::GetTracksInImages(set_viewIndex, _map_tracks, map_tracksCommon);
  std::set<size_t> set_tracksIds;
  TracksUtilsMap::GetTracksIdVector(map_tracksCommon, &set_tracksIds);

  // A2. intersects the track list with the reconstructed
  std::set<size_t> reconstructed_trackId;
  std::transform(_sfm_data.GetLandmarks().begin(), _sfm_data.GetLandmarks().end(),
    std::inserter(reconstructed_trackId, reconstructed_trackId.begin()),
    stl::RetrieveKey());

  // Get the ids of the already reconstructed tracks
  std::set<size_t> set_trackIdForResection;
  std::set_intersection(set_tracksIds.begin(), set_tracksIds.end(),
    reconstructed_trackId.begin(),
    reconstructed_trackId.end(),
    std::inserter(set_trackIdForResection, set_trackIdForResection.begin()));

  if(set_trackIdForResection.empty())
  {
    // No match. The image has no connection with already reconstructed points.
    return false;
  }

  // Get back featId associated to a tracksID already reconstructed.
  // These 2D/3D associations will be used for the resection.
  std::vector<size_t> vec_featIdForResection;
  TracksUtilsMap::GetFeatIndexPerViewAndTrackId(map_tracksCommon,
    set_trackIdForResection,
    viewIndex,
    &vec_featIdForResection);

  // Localize the image inside the SfM reconstruction
  Image_Localizer_Match_Data resection_data;
  resection_data.pt2D.resize(2, set_trackIdForResection.size());
  resection_data.pt3D.resize(3, set_trackIdForResection.size());

  // B. Look if intrinsic data is known or not
  const View * view_I = _sfm_data.GetViews().at(viewIndex).get();
  std::shared_ptr<cameras::IntrinsicBase> optional_intrinsic (nullptr);
  if (_sfm_data.GetIntrinsics().count(view_I->id_intrinsic))
  {
    optional_intrinsic = _sfm_data.GetIntrinsics().at(view_I->id_intrinsic);
  }

  Mat2X pt2D_original(2, set_trackIdForResection.size());
  size_t cpt = 0;
  std::set<size_t>::const_iterator iterTrackId = set_trackIdForResection.begin();
  for (std::vector<size_t>::const_iterator iterfeatId = vec_featIdForResection.begin();
    iterfeatId != vec_featIdForResection.end();
    ++iterfeatId, ++iterTrackId, ++cpt)
  {
    resection_data.pt3D.col(cpt) = _sfm_data.GetLandmarks().at(*iterTrackId).X;
    resection_data.pt2D.col(cpt) = pt2D_original.col(cpt) =
      _features_provider->feats_per_view.at(viewIndex)[*iterfeatId].coords().cast<double>();
    // Handle image distortion if intrinsic is known (to ease the resection)
    if (optional_intrinsic && optional_intrinsic->have_disto())
    {
      resection_data.pt2D.col(cpt) = optional_intrinsic->get_ud_pixel(resection_data.pt2D.col(cpt));
    }
  }

  // C. Do the resectioning: compute the camera pose.
  std::cout << std::endl
    << "-------------------------------" << std::endl
    << "-- Robust Resection of view: " << viewIndex << std::endl;

  geometry::Pose3 pose;
  const bool bResection = sfm::SfM_Localizer::Localize
  (
    Pair(view_I->ui_width, view_I->ui_height),
    optional_intrinsic.get(),
    resection_data,
    pose
  );
  resection_data.pt2D = std::move(pt2D_original); // restore original image domain points

  if (!_sLoggingFile.empty())
  {
    using namespace htmlDocument;
    ostringstream os;
    os << "Resection of Image index: <" << viewIndex << "> image: "
      << view_I->s_Img_path <<"<br> \n";
    _htmlDocStream->pushInfo(htmlMarkup("h1",os.str()));

    os.str("");
    os << std::endl
      << "-------------------------------" << "<br>"
      << "-- Robust Resection of camera index: <" << viewIndex << "> image: "
      <<  view_I->s_Img_path <<"<br>"
      << "-- Threshold: " << resection_data.error_max << "<br>"
      << "-- Resection status: " << (bResection ? "OK" : "FAILED") << "<br>"
      << "-- Nb points used for Resection: " << vec_featIdForResection.size() << "<br>"
      << "-- Nb points validated by robust estimation: " << resection_data.vec_inliers.size() << "<br>"
      << "-- % points validated: "
      << resection_data.vec_inliers.size()/static_cast<float>(vec_featIdForResection.size()) << "<br>"
      << "-------------------------------" << "<br>";
    _htmlDocStream->pushInfo(os.str());
  }

  if (!bResection)
    return false;

  // D. Refine the pose of the found camera.
  // We use a local scene with only the 3D points and the new camera.
  {
    const bool b_new_intrinsic = (optional_intrinsic == nullptr);
    // A valid pose has been found (try to refine it):
    // If no valid intrinsic as input:
    //  init a new one from the projection matrix decomposition
    // Else use the existing one and consider it as constant.
    if (b_new_intrinsic)
    {
      // setup a default camera model from the found projection matrix
      Mat3 K, R;
      Vec3 t;
      KRt_From_P(resection_data.projection_matrix, &K, &R, &t);

      const double focal = (K(0,0) + K(1,1))/2.0;
      const Vec2 principal_point(K(0,2), K(1,2));

      // Create the new camera intrinsic group
      switch (_camType)
      {
        case PINHOLE_CAMERA:
          optional_intrinsic =
            std::make_shared<Pinhole_Intrinsic>
            (view_I->ui_width, view_I->ui_height, focal, principal_point(0), principal_point(1));
        break;
        case PINHOLE_CAMERA_RADIAL1:
          optional_intrinsic =
            std::make_shared<Pinhole_Intrinsic_Radial_K1>
            (view_I->ui_width, view_I->ui_height, focal, principal_point(0), principal_point(1));
        break;
        case PINHOLE_CAMERA_RADIAL3:
          optional_intrinsic =
            std::make_shared<Pinhole_Intrinsic_Radial_K3>
            (view_I->ui_width, view_I->ui_height, focal, principal_point(0), principal_point(1));
        break;
        case PINHOLE_CAMERA_BROWN:
          optional_intrinsic =
            std::make_shared<Pinhole_Intrinsic_Brown_T2>
            (view_I->ui_width, view_I->ui_height, focal, principal_point(0), principal_point(1));
        break;
        default:
          std::cerr << "Try to create an unknown camera type." << std::endl;
          return false;
      }
    }
    if(!sfm::SfM_Localizer::RefinePose(
      optional_intrinsic.get(), pose,
      resection_data, true, b_new_intrinsic))
    {
      return false;
    }

    // E. Update the global scene with the new found camera pose, intrinsic (if not defined)
    if (b_new_intrinsic)
    {
      // Since the view have not yet an intrinsic group before, create a new one
      IndexT new_intrinsic_id = 0;
      if (!_sfm_data.GetIntrinsics().empty())
      {
        // Since some intrinsic Id already exists,
        //  we have to create a new unique identifier following the existing one
        std::set<IndexT> existing_intrinsicId;
          std::transform(_sfm_data.GetIntrinsics().begin(), _sfm_data.GetIntrinsics().end(),
          std::inserter(existing_intrinsicId, existing_intrinsicId.begin()),
          stl::RetrieveKey());
        new_intrinsic_id = (*existing_intrinsicId.rbegin())+1;
      }
      _sfm_data.views.at(viewIndex).get()->id_intrinsic = new_intrinsic_id;
      _sfm_data.intrinsics[new_intrinsic_id]= optional_intrinsic;
    }
    // Update the view pose
    _sfm_data.poses[view_I->id_pose] = pose;
    _map_ACThreshold.insert(std::make_pair(viewIndex, resection_data.error_max));
  }

  // F. Update the observations into the global scene structure
  // - Add the new 2D observations to the reconstructed tracks
  iterTrackId = set_trackIdForResection.begin();
  for (size_t i = 0; i < resection_data.pt2D.cols(); ++i, ++iterTrackId)
  {
    const Vec3 X = resection_data.pt3D.col(i);
    const Vec2 x = resection_data.pt2D.col(i);
    const Vec2 residual = optional_intrinsic->residual(pose, X, x);
    if (residual.norm() < resection_data.error_max &&
        pose.depth(X) > 0)
    {
      // Inlier, add the point to the reconstructed track
      _sfm_data.structure[*iterTrackId].obs[viewIndex] = Observation(x, vec_featIdForResection[i]);
    }
  }

  // G. Triangulate new possible 2D tracks
  // List tracks that share content with this view and add observations and new 3D track if required.
  {
    // For all reconstructed images look for common content in the tracks.
    const std::set<IndexT> valid_views = Get_Valid_Views(_sfm_data);
#ifdef OPENMVG_USE_OPENMP
    #pragma omp parallel
#endif
    for (const IndexT & indexI : valid_views)
    {
<<<<<<< HEAD
      // Ignore the current view
      if (indexI == viewIndex) {  continue; }
=======
>>>>>>> 6f7ec81a
#ifdef OPENMVG_USE_OPENMP
      #pragma omp single nowait
#endif
      {
<<<<<<< HEAD
=======
        // Ignore the current view
        if (indexI == viewIndex) {  continue; }

>>>>>>> 6f7ec81a
        const size_t I = std::min((IndexT)viewIndex, indexI);
        const size_t J = std::max((IndexT)viewIndex, indexI);

        // Find track correspondences between I and J
        const std::set<size_t> set_viewIndex = { I,J };
        openMVG::tracks::STLMAPTracks map_tracksCommonIJ;
        TracksUtilsMap::GetTracksInImages(set_viewIndex, _map_tracks, map_tracksCommonIJ);
<<<<<<< HEAD

        const View * view_I = _sfm_data.GetViews().at(I).get();
        const View * view_J = _sfm_data.GetViews().at(J).get();
        const IntrinsicBase * cam_I = _sfm_data.GetIntrinsics().at(view_I->id_intrinsic).get();
        const IntrinsicBase * cam_J = _sfm_data.GetIntrinsics().at(view_J->id_intrinsic).get();
        const Pose3 pose_I = _sfm_data.GetPoseOrDie(view_I);
        const Pose3 pose_J = _sfm_data.GetPoseOrDie(view_J);

        size_t new_putative_track = 0, new_added_track = 0, extented_track = 0;
        for (const std::pair< size_t, tracks::submapTrack >& trackIt : map_tracksCommonIJ)
        {
          const size_t trackId = trackIt.first;
          const tracks::submapTrack & track = trackIt.second;

          const Vec2 xI = _features_provider->feats_per_view.at(I)[track.at(I)].coords().cast<double>();
          const Vec2 xJ = _features_provider->feats_per_view.at(J)[track.at(J)].coords().cast<double>();

          // test if the track already exists in 3D
          if (_sfm_data.structure.count(trackId) != 0)
          {
            // 3D point triangulated before, only add image observation if needed

=======

        if (map_tracksCommonIJ.empty()) { continue; }

        const View * view_I = _sfm_data.GetViews().at(I).get();
        const View * view_J = _sfm_data.GetViews().at(J).get();
        const IntrinsicBase * cam_I = _sfm_data.GetIntrinsics().at(view_I->id_intrinsic).get();
        const IntrinsicBase * cam_J = _sfm_data.GetIntrinsics().at(view_J->id_intrinsic).get();
        const Pose3 pose_I = _sfm_data.GetPoseOrDie(view_I);
        const Pose3 pose_J = _sfm_data.GetPoseOrDie(view_J);

        size_t new_putative_track = 0, new_added_track = 0, extented_track = 0;
        for (const std::pair< size_t, tracks::submapTrack >& trackIt : map_tracksCommonIJ)
        {
          const size_t trackId = trackIt.first;
          const tracks::submapTrack & track = trackIt.second;

          const Vec2 xI = _features_provider->feats_per_view.at(I)[track.at(I)].coords().cast<double>();
          const Vec2 xJ = _features_provider->feats_per_view.at(J)[track.at(J)].coords().cast<double>();

          // test if the track already exists in 3D
          if (_sfm_data.structure.count(trackId) != 0)
          {
            // 3D point triangulated before, only add image observation if needed

>>>>>>> 6f7ec81a
#ifdef OPENMVG_USE_OPENMP
            #pragma omp critical
#endif
            {
              Landmark & landmark = _sfm_data.structure[trackId];
              if (landmark.obs.count(I) == 0)
              {
                const Vec2 residual = cam_I->residual(pose_I, landmark.X, xI);
                if (pose_I.depth(landmark.X) > 0 && residual.norm() < std::max(4.0, _map_ACThreshold.at(I)))
                {
                  landmark.obs[I] = Observation(xI, track.at(I));
                  ++extented_track;
                }
              }
              if (landmark.obs.count(J) == 0)
              {
                const Vec2 residual = cam_J->residual(pose_J, landmark.X, xJ);
                if (pose_J.depth(landmark.X) > 0 && residual.norm() < std::max(4.0, _map_ACThreshold.at(J)))
                {
                  landmark.obs[J] = Observation(xJ, track.at(J));
                  ++extented_track;
                }
              }
            }
          }
          else
          {
            // A new 3D point must be added
#ifdef OPENMVG_USE_OPENMP
            #pragma omp critical
#endif
            {
              ++new_putative_track;
            }
            Vec3 X_euclidean = Vec3::Zero();
            const Vec2 xI_ud = cam_I->get_ud_pixel(xI);
            const Vec2 xJ_ud = cam_J->get_ud_pixel(xJ);
            const Mat34 P_I = cam_I->get_projective_equivalent(pose_I);
            const Mat34 P_J = cam_J->get_projective_equivalent(pose_J);
            TriangulateDLT(P_I, xI_ud, P_J, xJ_ud, &X_euclidean);
            // Check triangulation results
            //  - Check angle (small angle leads imprecise triangulation)
            //  - Check positive depth
            //  - Check residual values
            const double angle = AngleBetweenRay(pose_I, cam_I, pose_J, cam_J, xI, xJ);
            const Vec2 residual_I = cam_I->residual(pose_I, X_euclidean, xI);
            const Vec2 residual_J = cam_J->residual(pose_J, X_euclidean, xJ);
            if (angle > 2.0 &&
              pose_I.depth(X_euclidean) > 0 &&
              pose_J.depth(X_euclidean) > 0 &&
              residual_I.norm() < std::max(4.0, _map_ACThreshold.at(I)) &&
              residual_J.norm() < std::max(4.0, _map_ACThreshold.at(J)))
            {
#ifdef OPENMVG_USE_OPENMP
              #pragma omp critical
#endif
              {
                // Add a new track
                Landmark & landmark = _sfm_data.structure[trackId];
                landmark.X = X_euclidean;
                landmark.obs[I] = Observation(xI, track.at(I));
                landmark.obs[J] = Observation(xJ, track.at(J));
                ++new_added_track;
              } // critical
            } // 3D point is valid
          } // else (New 3D point)
        }// For all correspondences
#ifdef OPENMVG_USE_OPENMP
        #pragma omp critical
#endif
<<<<<<< HEAD
        if (!map_tracksCommonIJ.empty())
=======
>>>>>>> 6f7ec81a
        {
          std::cout
            << "\n--Triangulated 3D points [" << I << "-" << J << "]:"
            << "\n\t#Track extented: " << extented_track
            << "\n\t#Validated/#Possible: " << new_added_track << "/" << new_putative_track
            << "\n\t#3DPoint for the entire scene: " << _sfm_data.GetLandmarks().size() << std::endl;
        }
      }
    }
  }
  return true;
}

/// Bundle adjustment to refine Structure; Motion and Intrinsics
bool SequentialSfMReconstructionEngine::BundleAdjustment()
{
  Bundle_Adjustment_Ceres::BA_options options;
  if (_sfm_data.GetPoses().size() > 100)
  {
    options._preconditioner_type = ceres::JACOBI;
    options._linear_solver_type = ceres::SPARSE_SCHUR;
  }
  else
  {
    options._linear_solver_type = ceres::DENSE_SCHUR;
  }
  Bundle_Adjustment_Ceres bundle_adjustment_obj(options);
  return bundle_adjustment_obj.Adjust(_sfm_data, true, true, !_bFixedIntrinsics);
}

/**
 * @brief Discard tracks with too large residual error
 *
 * Remove observation/tracks that have:
 *  - too large residual error
 *  - too small angular value
 *
 * @return True if more than 'count' outliers have been removed.
 */
size_t SequentialSfMReconstructionEngine::badTrackRejector(double dPrecision, size_t count)
{
  const size_t nbOutliers_residualErr = RemoveOutliers_PixelResidualError(_sfm_data, dPrecision, 2);
  const size_t nbOutliers_angleErr = RemoveOutliers_AngleError(_sfm_data, 2.0);

  return (nbOutliers_residualErr + nbOutliers_angleErr) > count;
}

} // namespace sfm
} // namespace openMVG
<|MERGE_RESOLUTION|>--- conflicted
+++ resolved
@@ -933,21 +933,12 @@
 #endif
     for (const IndexT & indexI : valid_views)
     {
-<<<<<<< HEAD
       // Ignore the current view
       if (indexI == viewIndex) {  continue; }
-=======
->>>>>>> 6f7ec81a
 #ifdef OPENMVG_USE_OPENMP
       #pragma omp single nowait
 #endif
       {
-<<<<<<< HEAD
-=======
-        // Ignore the current view
-        if (indexI == viewIndex) {  continue; }
-
->>>>>>> 6f7ec81a
         const size_t I = std::min((IndexT)viewIndex, indexI);
         const size_t J = std::max((IndexT)viewIndex, indexI);
 
@@ -955,7 +946,6 @@
         const std::set<size_t> set_viewIndex = { I,J };
         openMVG::tracks::STLMAPTracks map_tracksCommonIJ;
         TracksUtilsMap::GetTracksInImages(set_viewIndex, _map_tracks, map_tracksCommonIJ);
-<<<<<<< HEAD
 
         const View * view_I = _sfm_data.GetViews().at(I).get();
         const View * view_J = _sfm_data.GetViews().at(J).get();
@@ -977,33 +967,6 @@
           if (_sfm_data.structure.count(trackId) != 0)
           {
             // 3D point triangulated before, only add image observation if needed
-
-=======
-
-        if (map_tracksCommonIJ.empty()) { continue; }
-
-        const View * view_I = _sfm_data.GetViews().at(I).get();
-        const View * view_J = _sfm_data.GetViews().at(J).get();
-        const IntrinsicBase * cam_I = _sfm_data.GetIntrinsics().at(view_I->id_intrinsic).get();
-        const IntrinsicBase * cam_J = _sfm_data.GetIntrinsics().at(view_J->id_intrinsic).get();
-        const Pose3 pose_I = _sfm_data.GetPoseOrDie(view_I);
-        const Pose3 pose_J = _sfm_data.GetPoseOrDie(view_J);
-
-        size_t new_putative_track = 0, new_added_track = 0, extented_track = 0;
-        for (const std::pair< size_t, tracks::submapTrack >& trackIt : map_tracksCommonIJ)
-        {
-          const size_t trackId = trackIt.first;
-          const tracks::submapTrack & track = trackIt.second;
-
-          const Vec2 xI = _features_provider->feats_per_view.at(I)[track.at(I)].coords().cast<double>();
-          const Vec2 xJ = _features_provider->feats_per_view.at(J)[track.at(J)].coords().cast<double>();
-
-          // test if the track already exists in 3D
-          if (_sfm_data.structure.count(trackId) != 0)
-          {
-            // 3D point triangulated before, only add image observation if needed
-
->>>>>>> 6f7ec81a
 #ifdef OPENMVG_USE_OPENMP
             #pragma omp critical
 #endif
@@ -1074,10 +1037,7 @@
 #ifdef OPENMVG_USE_OPENMP
         #pragma omp critical
 #endif
-<<<<<<< HEAD
         if (!map_tracksCommonIJ.empty())
-=======
->>>>>>> 6f7ec81a
         {
           std::cout
             << "\n--Triangulated 3D points [" << I << "-" << J << "]:"
