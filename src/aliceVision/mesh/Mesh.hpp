// This file is part of the AliceVision project.
// Copyright (c) 2017 AliceVision contributors.
// This Source Code Form is subject to the terms of the Mozilla Public License,
// v. 2.0. If a copy of the MPL was not distributed with this file,
// You can obtain one at https://mozilla.org/MPL/2.0/.

#pragma once

#include <aliceVision/mvsData/Matrix3x3.hpp>
#include <aliceVision/mvsData/Point2d.hpp>
#include <aliceVision/mvsData/Point3d.hpp>
#include <aliceVision/mvsData/Rgb.hpp>
#include <aliceVision/mvsData/StaticVector.hpp>
#include <aliceVision/mvsData/Voxel.hpp>
#include <aliceVision/mvsUtils/common.hpp>

namespace aliceVision {
namespace mesh {

using PointVisibility = StaticVector<int>;
using PointsVisibility = StaticVector<PointVisibility>;

class Mesh
{
public:
    struct triangle
    {
        int v[3]; ///< vertex indexes
        bool alive;

        triangle()
        {
            v[0] = -1;
            v[1] = -1;
            v[2] = -1;
            alive = true;
        }

        triangle(int a, int b, int c)
        {
            v[0] = a;
            v[1] = b;
            v[2] = c;
            alive = true;
        }

        triangle& operator=(const triangle& other)
        {
            v[0] = other.v[0];
            v[1] = other.v[1];
            v[2] = other.v[2];
            alive = other.alive;
            return *this;
        }
    };

    struct triangle_proj
    {
        Point2d tp2ds[3];
        Pixel tpixs[3];
        Pixel lu, rd;

        triangle_proj& operator=(const triangle_proj param)
        {
            tp2ds[0] = param.tp2ds[0];
            tp2ds[1] = param.tp2ds[1];
            tp2ds[2] = param.tp2ds[2];
            tpixs[0] = param.tpixs[0];
            tpixs[1] = param.tpixs[1];
            tpixs[2] = param.tpixs[2];
            lu = param.lu;
            rd = param.rd;
            return *this;
        }
    };

    struct rectangle
    {
        Point2d P[4];
        Point2d lu, rd;

        rectangle(Pixel cell, int scale)
        {
            P[0].x = (float)(cell.x * scale + 0);
            P[0].y = (float)(cell.y * scale + 0);
            P[1].x = (float)(cell.x * scale + scale);
            P[1].y = (float)(cell.y * scale + 0);
            P[2].x = (float)(cell.x * scale + scale);
            P[2].y = (float)(cell.y * scale + scale);
            P[3].x = (float)(cell.x * scale + 0);
            P[3].y = (float)(cell.y * scale + scale);
            lu = P[0];
            rd = P[2];
        }

        rectangle& operator=(const rectangle param)
        {
            for(int i = 0; i < 4; i++)
            {
                P[i] = param.P[i];
            };
            lu = param.lu;
            rd = param.rd;
            return *this;
        }
    };

protected:
    /// Per-vertex color data
    std::vector<rgb> _colors;

public:
<<<<<<< HEAD
    StaticVector<Point3d> pts;
    StaticVector<Mesh::triangle> tris;
    Matrix3x4 transformGlobal;
=======
    StaticVector<Point3d>* pts = nullptr;
    StaticVector<Mesh::triangle>* tris = nullptr;
>>>>>>> 8cfb63b7

    int nmtls = 0;
    StaticVector<int> trisMtlIds;
    StaticVector<Point2d> uvCoords;
    StaticVector<Voxel> trisUvIds;
    StaticVector<Point3d> normals;
    StaticVector<Voxel> trisNormalsIds;
    PointsVisibility pointsVisibilities;

    Mesh();
    ~Mesh();

    void saveToObj(const std::string& filename);

    bool loadFromBin(const std::string& binFileName);
    void saveToBin(const std::string& binFileName);
    bool loadFromObjAscii(const std::string& objAsciiFileName);

    void addMesh(const Mesh& mesh);

<<<<<<< HEAD
    void getTrisMap(StaticVector<StaticVector<int>>& out, const mvsUtils::MultiViewParams& mp, int rc, int scale, int w, int h);
    void getTrisMap(StaticVector<StaticVector<int>>& out, StaticVector<int>& visTris, const mvsUtils::MultiViewParams& mp, int rc, int scale,
=======
    /// Per-vertex color data const accessor
    const std::vector<rgb>& colors() const { return _colors; }
    /// Per-vertex color data accessor
    std::vector<rgb>& colors() { return _colors; }

    StaticVector<StaticVector<int>*>* getTrisMap(const mvsUtils::MultiViewParams* mp, int rc, int scale, int w, int h);
    StaticVector<StaticVector<int>*>* getTrisMap(StaticVector<int>* visTris, const mvsUtils::MultiViewParams* mp, int rc, int scale,
>>>>>>> 8cfb63b7
                                                 int w, int h);
    void getDepthMap(StaticVector<float>& depthMap, const mvsUtils::MultiViewParams& mp, int rc, int scale, int w, int h);
    void getDepthMap(StaticVector<float>& depthMap, StaticVector<StaticVector<int>>& tmp, const mvsUtils::MultiViewParams& mp, int rc,
                     int scale, int w, int h);

    void getPtsNeighborTriangles(StaticVector<StaticVector<int>>& out_ptsNeighTris) const;
    void getPtsNeighPtsOrdered(StaticVector<StaticVector<int>>& out_ptsNeighTris) const;

    void getVisibleTrianglesIndexes(StaticVector<int>& out_visTri, std::string tmpDir, const mvsUtils::MultiViewParams& mp, int rc, int w, int h);
    void getVisibleTrianglesIndexes(StaticVector<int>& out_visTri, std::string depthMapFileName, std::string trisMapFileName,
                                                  const mvsUtils::MultiViewParams& mp, int rc, int w, int h);
    void getVisibleTrianglesIndexes(StaticVector<int>& out_visTri, StaticVector<StaticVector<int>>& trisMap,
                                                  StaticVector<float>& depthMap, const mvsUtils::MultiViewParams& mp, int rc, int w,
                                                  int h);
    void getVisibleTrianglesIndexes(StaticVector<int>& out_visTri, StaticVector<float>& depthMap, const mvsUtils::MultiViewParams& mp, int rc, int w,
                                                  int h);

    void generateMeshFromTrianglesSubset(const StaticVector<int>& visTris, Mesh& outMesh, StaticVector<int>& out_ptIdToNewPtId) const;

    void getNotOrientedEdges(StaticVector<StaticVector<int>>& edgesNeighTris, StaticVector<Pixel>& edgesPointsPairs);
    void getTrianglesEdgesIds(StaticVector<StaticVector<int>>& edgesNeighTris, StaticVector<Voxel>& out) const;

    void getLaplacianSmoothingVectors(StaticVector<StaticVector<int>>& ptsNeighPts, StaticVector<Point3d>& out_nms,
                                      double maximalNeighDist = -1.0f);
    void laplacianSmoothPts(float maximalNeighDist = -1.0f);
    void laplacianSmoothPts(StaticVector<StaticVector<int>>& ptsNeighPts, double maximalNeighDist = -1.0f);
    void computeNormalsForPts(StaticVector<Point3d>& out_nms);
    void computeNormalsForPts(StaticVector<StaticVector<int>>& ptsNeighTris, StaticVector<Point3d>& out_nms);
    void smoothNormals(StaticVector<Point3d>& nms, StaticVector<StaticVector<int>*>& ptsNeighPts);
    Point3d computeTriangleNormal(int idTri);
    Point3d computeTriangleCenterOfGravity(int idTri) const;
    double computeTriangleMaxEdgeLength(int idTri) const;
    double computeTriangleMinEdgeLength(int idTri) const;

    void removeFreePointsFromMesh(StaticVector<int>& out_ptIdToNewPtId);

    void letJustTringlesIdsInMesh(StaticVector<int>& trisIdsToStay);

    double computeAverageEdgeLength() const;

    bool isTriangleAngleAtVetexObtuse(int vertexIdInTriangle, int triId) const;
    bool isTriangleObtuse(int triId) const;

public:
    double computeTriangleProjectionArea(const triangle_proj& tp) const;
    double computeTriangleArea(int idTri) const;
    Mesh::triangle_proj getTriangleProjection(int triid, const mvsUtils::MultiViewParams& mp, int rc, int w, int h) const;
    bool isTriangleProjectionInImage(const mvsUtils::MultiViewParams& mp, const Mesh::triangle_proj& tp, int camId, int margin) const;
    int getTriangleNbVertexInImage(const mvsUtils::MultiViewParams& mp, const Mesh::triangle_proj& tp, int camId, int margin) const;
    bool doesTriangleIntersectsRectangle(Mesh::triangle_proj& tp, Mesh::rectangle& re);
    void getTrianglePixelIntersectionsAndInternalPoints(Mesh::triangle_proj& tp, Mesh::rectangle& re, StaticVector<Point2d>& out);
    void getTrianglePixelIntersectionsAndInternalPoints(const mvsUtils::MultiViewParams& mp, int idTri, Pixel& pix,
                                                              int rc, Mesh::triangle_proj& tp, Mesh::rectangle& re,
                                                              StaticVector<Point3d>& out);

    Point2d getTrianglePixelInternalPoint(Mesh::triangle_proj& tp, Mesh::rectangle& re);

    void subdivideMesh(const mvsUtils::MultiViewParams& mp, float maxTriArea, std::string tmpDir, int maxMeshPts);
    void subdivideMeshMaxEdgeLengthUpdatePtsCams(const mvsUtils::MultiViewParams& mp, float maxEdgeLength,
                                                 StaticVector<StaticVector<int>>& ptsCams, int maxMeshPts);
    void subdivideMesh(StaticVector<StaticVector<int>>& out_trisCams, const mvsUtils::MultiViewParams& mp, float maxTriArea, float maxEdgeLength,
                                                    bool useMaxTrisAreaOrAvEdgeLength,
                                                    StaticVector<StaticVector<int>>& trisCams, int maxMeshPts);
    int subdivideMesh(const mvsUtils::MultiViewParams& mp, float maxTriArea, float maxEdgeLength, bool useMaxTrisAreaOrAvEdgeLength,
                      StaticVector<StaticVector<int>>& trisCams, StaticVector<int>& trisCamsId);
    void subdivideMeshCase1(int i, StaticVector<Pixel>& edgesi, Pixel& neptIdEdgeId,
                            StaticVector<triangle>& tris1);
    void subdivideMeshCase2(int i, StaticVector<Pixel>& edgesi, Pixel& neptIdEdgeId1, Pixel& neptIdEdgeId2,
                            StaticVector<Mesh::triangle>& tris1);
    void subdivideMeshCase3(int i, StaticVector<Pixel>& edgesi, Pixel& neptIdEdgeId1, Pixel& neptIdEdgeId2,
                            Pixel& neptIdEdgeId3, StaticVector<Mesh::triangle>& tris1);

    void computeTrisCams(StaticVector<StaticVector<int>>& trisCams, const mvsUtils::MultiViewParams& mp, std::string tmpDir);
    void computeTrisCamsFromPtsCams(StaticVector<StaticVector<int>>& trisCams) const;

    void initFromDepthMap(const mvsUtils::MultiViewParams& mp, float* depthMap, int rc, int scale, int step, float alpha);
    void initFromDepthMap(const mvsUtils::MultiViewParams& mp, StaticVector<float>& depthMap, int rc, int scale, float alpha);
    void initFromDepthMap(int stepDetail, const mvsUtils::MultiViewParams& mp, float* depthMap, int rc, int scale, int step,
                          float alpha);
    void removeTrianglesInHexahedrons(StaticVector<Point3d>* hexahsToExcludeFromResultingMesh);
    void removeTrianglesOutsideHexahedron(Point3d* hexah);
    void filterLargeEdgeTriangles(double cutAverageEdgeLengthFactor);
    void invertTriangleOrientations();
    void changeTriPtId(int triId, int oldPtId, int newPtId);
    int getTriPtIndex(int triId, int ptId, bool failIfDoesNotExists = true) const;
    Pixel getTriOtherPtsIds(int triId, int _ptId) const;
    bool areTwoTrisSameOriented(int triId1, int triId2, int edgePtId1, int edgePtId2) const;
    void getLargestConnectedComponentTrisIds(StaticVector<int>& out) const;

    bool getEdgeNeighTrisInterval(Pixel& itr, Pixel& edge, StaticVector<Voxel>& edgesXStat,
                                  StaticVector<Voxel>& edgesXYStat);
};

} // namespace mesh
} // namespace aliceVision<|MERGE_RESOLUTION|>--- conflicted
+++ resolved
@@ -110,14 +110,8 @@
     std::vector<rgb> _colors;
 
 public:
-<<<<<<< HEAD
     StaticVector<Point3d> pts;
     StaticVector<Mesh::triangle> tris;
-    Matrix3x4 transformGlobal;
-=======
-    StaticVector<Point3d>* pts = nullptr;
-    StaticVector<Mesh::triangle>* tris = nullptr;
->>>>>>> 8cfb63b7
 
     int nmtls = 0;
     StaticVector<int> trisMtlIds;
@@ -138,19 +132,14 @@
 
     void addMesh(const Mesh& mesh);
 
-<<<<<<< HEAD
     void getTrisMap(StaticVector<StaticVector<int>>& out, const mvsUtils::MultiViewParams& mp, int rc, int scale, int w, int h);
     void getTrisMap(StaticVector<StaticVector<int>>& out, StaticVector<int>& visTris, const mvsUtils::MultiViewParams& mp, int rc, int scale,
-=======
+                    int w, int h);
     /// Per-vertex color data const accessor
     const std::vector<rgb>& colors() const { return _colors; }
     /// Per-vertex color data accessor
     std::vector<rgb>& colors() { return _colors; }
 
-    StaticVector<StaticVector<int>*>* getTrisMap(const mvsUtils::MultiViewParams* mp, int rc, int scale, int w, int h);
-    StaticVector<StaticVector<int>*>* getTrisMap(StaticVector<int>* visTris, const mvsUtils::MultiViewParams* mp, int rc, int scale,
->>>>>>> 8cfb63b7
-                                                 int w, int h);
     void getDepthMap(StaticVector<float>& depthMap, const mvsUtils::MultiViewParams& mp, int rc, int scale, int w, int h);
     void getDepthMap(StaticVector<float>& depthMap, StaticVector<StaticVector<int>>& tmp, const mvsUtils::MultiViewParams& mp, int rc,
                      int scale, int w, int h);
